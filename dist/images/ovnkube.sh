#!/bin/bash
#set -euo pipefail

# Enable verbose shell output if OVNKUBE_SH_VERBOSE is set to 'true'
if [[ "${OVNKUBE_SH_VERBOSE:-}" == "true" ]]; then
  set -x
fi

# source the functions in ovndb-raft-functions.sh
. /root/ovndb-raft-functions.sh

# This script is the entrypoint to the image.
# Supports version 3 daemonsets
#    $1 is the daemon to start.
#        In version 3 each process has a separate container. Some daemons start
#        more than 1 process. Also, where possible, output is to stdout and
#        The script waits for prerquisite deamons to come up first.
# Commands ($1 values)
#    ovs-server     Runs the ovs daemons - ovsdb-server and ovs-switchd (v3)
#    run-ovn-northd Runs ovn-northd as a process does not run nb_ovsdb or sb_ovsdb (v3)
#    nb-ovsdb       Runs nb_ovsdb as a process (no detach or monitor) (v3)
#    sb-ovsdb       Runs sb_ovsdb as a process (no detach or monitor) (v3)
#    ovn-master     Runs ovnkube in master mode (v3)
#    ovn-controller Runs ovn controller (v3)
#    ovn-node       Runs ovnkube in node mode (v3)
#    cleanup-ovn-node   Runs ovnkube to cleanup the node (v3)
#    cleanup-ovs-server Cleanup ovs-server (v3)
#    run-nbctld     Runs ovn-nbctl in the daemon mode (v3)
#    display        Displays log files
#    display_env    Displays environment variables
#    ovn_debug      Displays ovn/ovs configuration and flows

# NOTE: The script/image must be compatible with the daemonset.
# This script supports version 3 daemonsets
#      When called, it starts all needed daemons.

# ====================
# Environment variables are used to customize operation
# K8S_APISERVER - hostname:port (URL)of the real apiserver, not the service address - v3
# OVN_NET_CIDR - the network cidr - v3
# OVN_SVC_CIDR - the cluster-service-cidr - v3
# OVN_KUBERNETES_NAMESPACE - k8s namespace - v3
# K8S_NODE - hostname of the node - v3
#
# OVN_DAEMONSET_VERSION - version match daemonset and image - v3
# K8S_TOKEN - the apiserver token. Automatically detected when running in a pod - v3
# K8S_CACERT - the apiserver CA. Automatically detected when running in a pod - v3
# OVN_CONTROLLER_OPTS - the options for ovn-ctl
# OVN_NORTHD_OPTS - the options for the ovn northbound db
# OVN_GATEWAY_MODE - the gateway mode (shared or local) - v3
# OVN_GATEWAY_OPTS - the options for the ovn gateway
# OVNKUBE_LOGLEVEL - log level for ovnkube (0..5, default 4) - v3
# OVN_LOGLEVEL_NORTHD - log level (ovn-ctl default: -vconsole:emer -vsyslog:err -vfile:info) - v3
# OVN_LOGLEVEL_NB - log level (ovn-ctl default: -vconsole:off -vfile:info) - v3
# OVN_LOGLEVEL_SB - log level (ovn-ctl default: -vconsole:off -vfile:info) - v3
# OVN_LOGLEVEL_CONTROLLER - log level (ovn-ctl default: -vconsole:off -vfile:info) - v3
# OVN_LOGLEVEL_NBCTLD - log level (ovn-ctl default: -vconsole:off -vfile:info) - v3
# OVN_NB_PORT - ovn north db port (default 6641)
# OVN_SB_PORT - ovn south db port (default 6642)
# OVN_NB_RAFT_PORT - ovn north db raft port (default 6643)
# OVN_SB_RAFT_PORT - ovn south db raft port (default 6644)
# OVN_NB_RAFT_ELECTION_TIMER - ovn north db election timer in ms (default 1000)
# OVN_SB_RAFT_ELECTION_TIMER - ovn south db election timer in ms (default 1000)
<<<<<<< HEAD
# OVN_SSL_ENABLE - use SSL transport to NB/SB db and northd (default: no)
=======
>>>>>>> 99190807

# The argument to the command is the operation to be performed
# ovn-master ovn-controller ovn-node display display_env ovn_debug
# a cmd must be provided, there is no default
cmd=${1:-""}

# ovn daemon log levels
ovn_loglevel_northd=${OVN_LOGLEVEL_NORTHD:-"-vconsole:info"}
ovn_loglevel_nb=${OVN_LOGLEVEL_NB:-"-vconsole:info"}
ovn_loglevel_sb=${OVN_LOGLEVEL_SB:-"-vconsole:info"}
ovn_loglevel_controller=${OVN_LOGLEVEL_CONTROLLER:-"-vconsole:info"}
ovn_loglevel_nbctld= ${OVN_LOGLEVEL_NBCTLD:"-vconsole:info"}

ovnkubelogdir=/var/log/ovn-kubernetes

# ovnkube.sh version (update when API between daemonset and script changes - v.x.y)
ovnkube_version="3"

# The daemonset version must be compatible with this script.
# The default when OVN_DAEMONSET_VERSION is not set is version 3
ovn_daemonset_version=${OVN_DAEMONSET_VERSION:-"3"}

# hostname is the host's hostname when using host networking,
# This is useful on the master node
# otherwise it is the container ID (useful for debugging).
ovn_pod_host=${K8S_NODE:-$(hostname)}

# The ovs user id, by default it is going to be root:root
ovs_user_id=${OVS_USER_ID:-""}

# ovs options
ovs_options=${OVS_OPTIONS:-""}

if [[ -f /var/run/secrets/kubernetes.io/serviceaccount/token ]]; then
  k8s_token=$(cat /var/run/secrets/kubernetes.io/serviceaccount/token)
else
  k8s_token=${K8S_TOKEN}
fi

# certs and private keys for k8s and OVN
K8S_CACERT=${K8S_CACERT:-/var/run/secrets/kubernetes.io/serviceaccount/ca.crt}

ovn_ca_cert=/ovn-cert/ca-cert.pem
ovn_nb_pk=/ovn-cert/ovnnb-privkey.pem
ovn_nb_cert=/ovn-cert/ovnnb-cert.pem
ovn_sb_pk=/ovn-cert/ovnsb-privkey.pem
ovn_sb_cert=/ovn-cert/ovnsb-cert.pem
ovn_northd_pk=/ovn-cert/ovnnorthd-privkey.pem
ovn_northd_cert=/ovn-cert/ovnnorthd-cert.pem
ovn_controller_pk=/ovn-cert/ovncontroller-privkey.pem
ovn_controller_cert=/ovn-cert/ovncontroller-cert.pem

transport="tcp"
ovndb_ctl_ssl_opts=""
if [[ "yes" == ${OVN_SSL_ENABLE} ]]; then
  transport="ssl"
  ovndb_ctl_ssl_opts="-p ${ovn_controller_pk} -c ${ovn_controller_cert} -C ${ovn_ca_cert}"
fi

# ovn-northd - /etc/sysconfig/ovn-northd
ovn_northd_opts=${OVN_NORTHD_OPTS:-""}

# ovn-controller
ovn_controller_opts=${OVN_CONTROLLER_OPTS:-""}

# set the log level for ovnkube
ovnkube_loglevel=${OVNKUBE_LOGLEVEL:-4}

# by default it is going to be a shared gateway mode, however this can be overridden to any of the other
# two gateway modes that we support using `images/daemonset.sh` tool
ovn_gateway_mode=${OVN_GATEWAY_MODE:-"shared"}
ovn_gateway_opts=${OVN_GATEWAY_OPTS:-""}

net_cidr=${OVN_NET_CIDR:-10.128.0.0/14/23}
svc_cidr=${OVN_SVC_CIDR:-172.30.0.0/16}
mtu=${OVN_MTU:-1400}

ovn_kubernetes_namespace=${OVN_KUBERNETES_NAMESPACE:-ovn-kubernetes}

# host on which ovnkube-db POD is running and this POD contains both
<<<<<<< HEAD
# OVN NB and SB DB running in their own container. Ignore IPs in loopback range (127.0.0.0/8)
=======
# OVN NB and SB DB running in their own container.
>>>>>>> 99190807
ovn_db_host=${K8S_NODE_IP:-""}

# OVN_NB_PORT - ovn north db port (default 6641)
ovn_nb_port=${OVN_NB_PORT:-6641}
# OVN_SB_PORT - ovn south db port (default 6642)
ovn_sb_port=${OVN_SB_PORT:-6642}
# OVN_NB_RAFT_PORT - ovn north db port used for raft communication (default 6643)
ovn_nb_raft_port=${OVN_NB_RAFT_PORT:-6643}
# OVN_SB_RAFT_PORT - ovn south db port used for raft communication (default 6644)
ovn_sb_raft_port=${OVN_SB_RAFT_PORT:-6644}
# OVN_ENCAP_PORT - GENEVE UDP port (default 6081)
ovn_encap_port=${OVN_ENCAP_PORT:-6081}
# OVN_NB_RAFT_ELECTION_TIMER - ovn north db election timer in ms (default 1000)
ovn_nb_raft_election_timer=${OVN_NB_RAFT_ELECTION_TIMER:-1000}
# OVN_SB_RAFT_ELECTION_TIMER - ovn south db election timer in ms (default 1000)
ovn_sb_raft_election_timer=${OVN_SB_RAFT_ELECTION_TIMER:-1000}

ovn_hybrid_overlay_enable=${OVN_HYBRID_OVERLAY_ENABLE:-}
ovn_hybrid_overlay_net_cidr=${OVN_HYBRID_OVERLAY_NET_CIDR:-}

# Determine the ovn rundir.
if [[ -f /usr/bin/ovn-appctl ]]; then
  # ovn-appctl is present. Use new ovn run dir path.
  OVN_RUNDIR=/var/run/ovn
  OVNCTL_PATH=/usr/share/ovn/scripts/ovn-ctl
  OVN_LOGDIR=/var/log/ovn
  OVN_ETCDIR=/etc/ovn
else
  # ovn-appctl is not present. Use openvswitch run dir path.
  OVN_RUNDIR=/var/run/openvswitch
  OVNCTL_PATH=/usr/share/openvswitch/scripts/ovn-ctl
  OVN_LOGDIR=/var/log/openvswitch
  OVN_ETCDIR=/etc/openvswitch
fi

OVS_RUNDIR=/var/run/openvswitch
OVS_LOGDIR=/var/log/openvswitch

# =========================================

setup_ovs_permissions() {
  if [ ${ovs_user_id:-XX} != "XX" ]; then
    chown -R ${ovs_user_id} /etc/openvswitch
    chown -R ${ovs_user_id} ${OVS_RUNDIR}
    chown -R ${ovs_user_id} ${OVS_LOGDIR}
    chown -R ${ovs_user_id} ${OVN_ETCDIR}
    chown -R ${ovs_user_id} ${OVN_RUNDIR}
    chown -R ${ovs_user_id} ${OVN_LOGDIR}
  fi
}

run_as_ovs_user_if_needed() {
  setup_ovs_permissions

  if [ ${ovs_user_id:-XX} != "XX" ]; then
    local uid=$(id -u "${ovs_user_id%:*}")
    local gid=$(id -g "${ovs_user_id%:*}")
    local groups=$(id -G "${ovs_user_id%:*}" | tr ' ' ',')

    setpriv --reuid $uid --regid $gid --groups $groups "$@"
    echo "run as: setpriv --reuid $uid --regid $gid --groups $groups $@"
  else
    "$@"
    echo "run as: $@"
  fi
}

# wait_for_event [attempts=<num>] function_to_call [arguments_to_function]
#
# Processes running inside the container should immediately start, so we
# shouldn't be making 80 attempts (default value). The "attempts=<num>"
# argument will help us in configuring that value.
wait_for_event() {
  retries=0
  sleeper=1
  attempts=80
  if [[ $1 =~ ^attempts= ]]; then
    eval $1
    shift
  fi
  while true; do
    $@
    if [[ $? != 0 ]]; then
      ((retries += 1))
      if [[ "${retries}" -gt ${attempts} ]]; then
        echo "error: $@ did not come up, exiting"
        exit 1
      fi
      echo "info: Waiting for $@ to come up, waiting ${sleeper}s ..."
      sleep ${sleeper}
      sleeper=5
    else
      if [[ "${retries}" != 0 ]]; then
        echo "$@ came up in ${retries} ${sleeper} sec tries"
      fi
      break
    fi
  done
}

# OVN DBs must be up and initialized before ovn-master and ovn-node PODs can come up
# This waits for ovnkube-db POD to come up
ready_to_start_node() {

  # See if ep is available ...
  IFS=" " read -a ovn_db_hosts <<<"$(kubectl --server=${K8S_APISERVER} --token=${k8s_token} --certificate-authority=${K8S_CACERT} \
    get ep -n ${ovn_kubernetes_namespace} ovnkube-db -o=jsonpath='{range .subsets[0].addresses[*]}{.ip}{" "}')"
  if [[ ${#ovn_db_hosts[@]} == 0 ]]; then
    return 1
  fi
  get_ovn_db_vars
  # cannot use ovsdb-client in the case of raft, since it will succeed even if one of the
  # instance of DB is up and running. HOwever, ovn-nbctl always connects to the leader in the clustered
  # database, so use it.
<<<<<<< HEAD
  ovn-nbctl --db=${ovn_nbdb_test} ${ovndb_ctl_ssl_opts} list NB_Global >/dev/null 2>&1
=======
  ovn-nbctl --db=${ovn_nbdb_conn} list NB_Global >/dev/null 2>&1
>>>>>>> 99190807
  if [[ $? != 0 ]]; then
    return 1
  fi
  return 0
}
# wait_for_event ready_to_start_node

# check that daemonset version is among expected versions
check_ovn_daemonset_version() {
  ok=$1
  for v in ${ok}; do
    if [[ $v == ${ovn_daemonset_version} ]]; then
      return 0
    fi
  done
  echo "VERSION MISMATCH expect ${ok}, daemonset is version ${ovn_daemonset_version}"
  exit 1
}

get_ovn_db_vars() {
<<<<<<< HEAD
=======
  # OVN_NORTH and OVN_SOUTH override derived host
  # Currently limited to tcp (ssl is not supported yet)
>>>>>>> 99190807
  ovn_nbdb_str=""
  ovn_sbdb_str=""
  for i in ${!ovn_db_hosts[@]}; do
    if [[ ${i} -ne 0 ]]; then
      ovn_nbdb_str=${ovn_nbdb_str}","
      ovn_sbdb_str=${ovn_sbdb_str}","
    fi
<<<<<<< HEAD
    ovn_nbdb_str=${ovn_nbdb_str}${transport}://${ovn_db_hosts[${i}]}:${ovn_nb_port}
    ovn_sbdb_str=${ovn_sbdb_str}${transport}://${ovn_db_hosts[${i}]}:${ovn_sb_port}
=======
    ovn_nbdb_str=${ovn_nbdb_str}tcp:${ovn_db_hosts[${i}]}:${ovn_nb_port}
    ovn_sbdb_str=${ovn_sbdb_str}tcp:${ovn_db_hosts[${i}]}:${ovn_sb_port}
>>>>>>> 99190807
  done
  # OVN_NORTH and OVN_SOUTH override derived host
  ovn_nbdb=${OVN_NORTH:-$ovn_nbdb_str}
  ovn_sbdb=${OVN_SOUTH:-$ovn_sbdb_str}

  echo ovn_nbdb=$ovn_nbdb
  echo ovn_sbdb=$ovn_sbdb
<<<<<<< HEAD
  ovn_nbdb_test=$(echo ${ovn_nbdb} | sed 's;//;;g')
  ovn_sbdb_test=$(echo ${ovn_sbdb} | sed 's;//;;g')
=======
  # ovsdb server connection method <transport>:<host_address>:<port>
  ovn_nbdb_conn=$(echo ${ovn_nbdb} | sed 's;//;;g')
  ovn_sbdb_conn=$(echo ${ovn_sbdb} | sed 's;//;;g')
>>>>>>> 99190807
}

# OVS must be up before OVN comes up.
# This checks if OVS is up and running
ovs_ready() {
  for daemon in $(echo ovsdb-server ovs-vswitchd); do
    pidfile=${OVS_RUNDIR}/${daemon}.pid
    if [[ -f ${pidfile} ]]; then
      check_health $daemon $(cat $pidfile)
      if [[ $? == 0 ]]; then
        continue
      fi
    fi
    return 1
  done
  return 0
}

# Verify that the process is running either by checking for the PID in `ps` output
# or by using `ovs-appctl` utility for the processes that support it.
# $1 is the name of the process
process_ready() {
  case ${1} in
  "ovsdb-server" | "ovs-vswitchd")
    pidfile=${OVS_RUNDIR}/${1}.pid
    ;;
  *)
    pidfile=${OVN_RUNDIR}/${1}.pid
    ;;
  esac

  if [[ -f ${pidfile} ]]; then
    check_health $1 $(cat $pidfile)
    if [[ $? == 0 ]]; then
      return 0
    fi
  fi
  return 1
}

# continously checks if process is healthy. Exits if process terminates.
# $1 is the name of the process
# $2 is the pid of an another process to kill before exiting
process_healthy() {
  case ${1} in
  "ovsdb-server" | "ovs-vswitchd")
    pid=$(cat ${OVS_RUNDIR}/${1}.pid)
    ;;
  *)
    pid=$(cat ${OVN_RUNDIR}/${1}.pid)
    ;;
  esac

  while true; do
    check_health $1 ${pid}
    if [[ $? != 0 ]]; then
      echo "=============== pid ${pid} terminated ========== "
      # kill the tail -f
      if [[ $2 != "" ]]; then
        kill $2
      fi
      exit 6
    fi
    sleep 15
  done
}

# checks for the health of the process either using `ps` or `ovs-appctl`
# $1 is the name of the process
# $2 is the process pid
check_health() {
  ctl_file=""
  case ${1} in
<<<<<<< HEAD
  "ovnkube" | "ovnkube-master") ;;

=======
  "ovnkube" | "ovnkube-master")
    # just check for presence of pid
    ;;
>>>>>>> 99190807
  "ovnnb_db" | "ovnsb_db")
    ctl_file=${OVN_RUNDIR}/${1}.ctl
    ;;
  "ovn-northd" | "ovn-controller" | "ovsdb-server" | "ovs-vswitchd" | "ovn-nbctl")
    ctl_file=${OVN_RUNDIR}/${1}.${2}.ctl
    ;;
  *)
    echo "Unknown service ${1} specified. Exiting.. "
    exit 1
    ;;
  esac

  if [[ ${ctl_file} == "" ]]; then
    # no control file, so just do the PID check
    pid=${2}
    pidTest=$(ps ax | awk '{ print $1 }' | grep "^${pid:-XX}$")
    if [[ ${pid:-XX} == ${pidTest} ]]; then
      return 0
    fi
  else
    # use ovs-appctl to do the check
    ovs-appctl -t ${ctl_file} version &>/dev/null
    if [[ $? == 0 ]]; then
      return 0
    fi
  fi

  return 1
}

display_file() {
  if [[ -f $3 ]]; then
    echo "====================== $1 pid "
    cat $2
    echo "====================== $1 log "
    cat $3
    echo " "
  fi
}

# pid and log file for each container
display() {
  echo "==================== display for ${ovn_pod_host}  =================== "
  date
  display_file "nb-ovsdb" ${OVN_RUNDIR}/ovnnb_db.pid ${OVN_LOGDIR}/ovsdb-server-nb.log
  display_file "sb-ovsdb" ${OVN_RUNDIR}/ovnsb_db.pid ${OVN_LOGDIR}/ovsdb-server-sb.log
  display_file "run-ovn-northd" ${OVN_RUNDIR}/ovn-northd.pid ${OVN_LOGDIR}/ovn-northd.log
  display_file "ovn-master" ${OVN_RUNDIR}/ovnkube-master.pid ${ovnkubelogdir}/ovnkube-master.log
  display_file "ovs-vswitchd" ${OVS_RUNDIR}/ovs-vswitchd.pid ${OVS_LOGDIR}/ovs-vswitchd.log
  display_file "ovsdb-server" ${OVS_RUNDIR}/ovsdb-server.pid ${OVS_LOGDIR}/ovsdb-server.log
  display_file "ovn-controller" ${OVN_RUNDIR}/ovn-controller.pid ${OVN_LOGDIR}/ovn-controller.log
  display_file "ovnkube" ${OVN_RUNDIR}/ovnkube.pid ${ovnkubelogdir}/ovnkube.log
  display_file "run-nbctld" ${OVN_RUNDIR}/ovn-nbctl.pid ${OVN_LOGDIR}/ovn-nbctl.log
}

setup_cni() {
  cp -f /usr/libexec/cni/ovn-k8s-cni-overlay /opt/cni/bin/ovn-k8s-cni-overlay
}

display_version() {
  echo " =================== hostname: ${ovn_pod_host}"
  echo " =================== daemonset version ${ovn_daemonset_version}"
  if [[ -f /root/git_info ]]; then
    disp_ver=$(cat /root/git_info)
    echo " =================== Image built from ovn-kubernetes ${disp_ver}"
    return
  fi
}

display_env() {
  echo OVS_USER_ID ${ovs_user_id}
  echo OVS_OPTIONS ${ovs_options}
  echo OVN_NORTH ${ovn_nbdb}
  echo OVN_NORTHD_OPTS ${ovn_northd_opts}
  echo OVN_SOUTH ${ovn_sbdb}
  echo OVN_CONTROLLER_OPTS ${ovn_controller_opts}
  echo OVN_LOGLEVEL_CONTROLLER ${ovn_loglevel_controller}
  echo OVN_GATEWAY_MODE ${ovn_gateway_mode}
  echo OVN_GATEWAY_OPTS ${ovn_gateway_opts}
  echo OVN_NET_CIDR ${net_cidr}
  echo OVN_SVC_CIDR ${svc_cidr}
  echo OVN_NB_PORT ${ovn_nb_port}
  echo OVN_SB_PORT ${ovn_sb_port}
  echo K8S_APISERVER ${K8S_APISERVER}
  echo OVNKUBE_LOGLEVEL ${ovnkube_loglevel}
  echo OVN_DAEMONSET_VERSION ${ovn_daemonset_version}
  echo ovnkube.sh version ${ovnkube_version}
}

ovn_debug() {
  wait_for_event attempts=3 ready_to_start_node
  echo "ovn_nbdb ${ovn_nbdb}   ovn_sbdb ${ovn_sbdb}"
<<<<<<< HEAD
  echo "ovn_nbdb_test ${ovn_nbdb_test}"
  echo "ovn_sbdb_test ${ovn_sbdb_test}"
=======
  echo "ovn_nbdb_conn ${ovn_nbdb_conn}"
  echo "ovn_sbdb_conn ${ovn_sbdb_conn}"
>>>>>>> 99190807

  # get ovs/ovn info from the node for debug purposes
  echo "=========== ovn_debug   hostname: ${ovn_pod_host} ============="
  echo "=========== ovn-nbctl --db=${ovn_nbdb_conn} show ============="
  ovn-nbctl --db=${ovn_nbdb_conn} show
  echo " "
  echo "=========== ovn-nbctl list ACL ============="
  ovn-nbctl --db=${ovn_nbdb_conn} list ACL
  echo " "
  echo "=========== ovn-nbctl list address_set ============="
  ovn-nbctl --db=${ovn_nbdb_conn} list address_set
  echo " "
  echo "=========== ovs-vsctl show ============="
  ovs-vsctl show
  echo " "
  echo "=========== ovs-ofctl -O OpenFlow13 dump-ports br-int ============="
  ovs-ofctl -O OpenFlow13 dump-ports br-int
  echo " "
  echo "=========== ovs-ofctl -O OpenFlow13 dump-ports-desc br-int ============="
  ovs-ofctl -O OpenFlow13 dump-ports-desc br-int
  echo " "
  echo "=========== ovs-ofctl dump-flows br-int ============="
  ovs-ofctl dump-flows br-int
  echo " "
<<<<<<< HEAD
  echo "=========== ovn-sbctl --db=${ovn_sbdb_test} show ============="
  ovn-sbctl --db=${ovn_sbdb_test} show
=======
  echo "=========== ovn-sbctl --db=${ovn_sbdb_conn} show ============="
  ovn-sbctl --db=${ovn_sbdb_conn} show
>>>>>>> 99190807
  echo " "
  echo "=========== ovn-sbctl --db=${ovn_sbdb_conn} lflow-list ============="
  ovn-sbctl --db=${ovn_sbdb_conn} lflow-list
  echo " "
  echo "=========== ovn-sbctl --db=${ovn_sbdb_conn} list datapath ============="
  ovn-sbctl --db=${ovn_sbdb_conn} list datapath
  echo " "
  echo "=========== ovn-sbctl --db=${ovn_sbdb_conn} list port_binding ============="
  ovn-sbctl --db=${ovn_sbdb_conn} list port_binding
}

ovs-server() {
  # start ovs ovsdb-server and ovs-vswitchd
  set -euo pipefail

  # if another process is listening on the cni-server socket, wait until it exits
  trap 'kill $(jobs -p); exit 0' TERM
  retries=0
  while true; do
    if /usr/share/openvswitch/scripts/ovs-ctl status &>/dev/null; then
      echo "warning: Another process is currently managing OVS, waiting 10s ..." 2>&1
<<<<<<< HEAD
      sleep 10
=======
      sleep 10 &
      wait
>>>>>>> 99190807
      ((retries += 1))
    else
      break
    fi
    if [[ "${retries}" -gt 60 ]]; then
      echo "error: Another process is currently managing OVS, exiting" 2>&1
      exit 1
    fi
  done
  rm -f ${OVS_RUNDIR}/ovs-vswitchd.pid
  rm -f ${OVS_RUNDIR}/ovsdb-server.pid

  # launch OVS
  function quit() {
    /usr/share/openvswitch/scripts/ovs-ctl stop
    exit 1
  }
  trap quit SIGTERM

  setup_ovs_permissions

  USER_ARGS=""
  if [ ${ovs_user_id:-XX} != "XX" ]; then
    USER_ARGS="--ovs-user=${ovs_user_id}"
  fi

  /usr/share/openvswitch/scripts/ovs-ctl start --no-ovs-vswitchd \
    --system-id=random ${ovs_options} ${USER_ARGS} "$@"

  # Restrict the number of pthreads ovs-vswitchd creates to reduce the
  # amount of RSS it uses on hosts with many cores
  # https://bugzilla.redhat.com/show_bug.cgi?id=1571379
  # https://bugzilla.redhat.com/show_bug.cgi?id=1572797
  if [[ $(nproc) -gt 12 ]]; then
    ovs-vsctl --no-wait set Open_vSwitch . other_config:n-revalidator-threads=4
    ovs-vsctl --no-wait set Open_vSwitch . other_config:n-handler-threads=10
  fi
  /usr/share/openvswitch/scripts/ovs-ctl start --no-ovsdb-server \
    --system-id=random ${ovs_options} ${USER_ARGS} "$@"

  tail --follow=name ${OVS_LOGDIR}/ovs-vswitchd.log ${OVS_LOGDIR}/ovsdb-server.log &
  ovs_tail_pid=$!
  sleep 10
  while true; do
    if ! /usr/share/openvswitch/scripts/ovs-ctl status &>/dev/null; then
      echo "OVS seems to have crashed, exiting"
      kill ${ovs_tail_pid}
      quit
    fi
    sleep 15
  done
}

cleanup-ovs-server() {
  echo "=============== time: $(date +%d-%m-%H:%M:%S:%N) cleanup-ovs-server (wait for ovn-node to exit) ======="
  retries=0
  while [[ ${retries} -lt 80 ]]; do
    if [[ ! -e ${OVN_RUNDIR}/ovnkube.pid ]]; then
      break
    fi
    echo "=============== time: $(date +%d-%m-%H:%M:%S:%N) cleanup-ovs-server ovn-node still running, wait) ======="
    sleep 1
    ((retries += 1))
  done
  echo "=============== time: $(date +%d-%m-%H:%M:%S:%N) cleanup-ovs-server (ovs-ctl stop) ======="
  /usr/share/openvswitch/scripts/ovs-ctl stop
}

# set the ovnkube_db endpoint for other pods to query the OVN DB IP
set_ovnkube_db_ep() {
  ips=("$@")

  echo "=============== setting ovnkube-db endpoints to ${ips[@]}"
  # create a new endpoint for the headless onvkube-db service without selectors
  kubectl --server=${K8S_APISERVER} --token=${k8s_token} --certificate-authority=${K8S_CACERT} apply -f - <<EOF
apiVersion: v1
kind: Endpoints
metadata:
  name: ovnkube-db
  namespace: ${ovn_kubernetes_namespace}
subsets:
  - addresses:
$(for ip in ${ips[@]}; do printf "    - ip: ${ip}\n"; done)
    ports:
    - name: north
      port: ${ovn_nb_port}
      protocol: TCP
    - name: south
      port: ${ovn_sb_port}
      protocol: TCP
EOF
  if [[ $? != 0 ]]; then
    echo "Failed to create endpoint with host(s) ${ips[@]} for ovnkube-db service"
    exit 1
  fi
}

# v3 - run nb_ovsdb in a separate container
nb-ovsdb() {
  trap 'kill $(jobs -p); exit 0' TERM
  check_ovn_daemonset_version "3"
  rm -f ${OVN_RUNDIR}/ovnnb_db.pid

  if [[ ${ovn_db_host} == "" ]]; then
    echo "The IP address of the host $(hostname) could not be determined. Exiting..."
    exit 1
  fi
  iptables-rules ${ovn_nb_port}

  echo "=============== run nb_ovsdb ========== MASTER ONLY"
  run_as_ovs_user_if_needed \
    ${OVNCTL_PATH} run_nb_ovsdb --no-monitor \
    --ovn-nb-log="${ovn_loglevel_nb}" &

  wait_for_event attempts=3 process_ready ovnnb_db
  echo "=============== nb-ovsdb ========== RUNNING"

  # setting northd probe interval
  set_northd_probe_interval
<<<<<<< HEAD
  [[ "yes" == ${OVN_SSL_ENABLE} ]] && {
    ovn-nbctl set-ssl ${ovn_nb_pk} ${ovn_nb_cert} ${ovn_ca_cert}
    echo "=============== nb-ovsdb ========== reconfigured for SSL"
  }
  ovn-nbctl --inactivity-probe=0 set-connection p${transport}:${ovn_nb_port}:${ovn_db_host}
=======
  ovn-nbctl set-connection ptcp:${ovn_nb_port}:${ovn_db_host} -- set connection . inactivity_probe=0
>>>>>>> 99190807

  tail --follow=name ${OVN_LOGDIR}/ovsdb-server-nb.log &
  ovn_tail_pid=$!

  process_healthy ovnnb_db ${ovn_tail_pid}
  echo "=============== run nb_ovsdb ========== terminated"
}

# v3 - run sb_ovsdb in a separate container
sb-ovsdb() {
  trap 'kill $(jobs -p); exit 0' TERM
  check_ovn_daemonset_version "3"
  rm -f ${OVN_RUNDIR}/ovnsb_db.pid

  if [[ ${ovn_db_host} == "" ]]; then
    echo "The IP address of the host $(hostname) could not be determined. Exiting..."
    exit 1
  fi
  iptables-rules ${ovn_sb_port}

  echo "=============== run sb_ovsdb ========== MASTER ONLY"
  run_as_ovs_user_if_needed \
    ${OVNCTL_PATH} run_sb_ovsdb --no-monitor \
    --ovn-sb-log="${ovn_loglevel_sb}" &

  wait_for_event attempts=3 process_ready ovnsb_db
  echo "=============== sb-ovsdb ========== RUNNING"

  [[ "yes" == ${OVN_SSL_ENABLE} ]] && {
    ovn-sbctl set-ssl ${ovn_sb_pk} ${ovn_sb_cert} ${ovn_ca_cert}
    echo "=============== sb-ovsdb ========== reconfigured for SSL"
  }
  ovn-sbctl --inactivity-probe=0 set-connection p${transport}:${ovn_sb_port}:${ovn_db_host}

  # create the ovnkube_db endpoint for other pods to query the OVN DB IP
  set_ovnkube_db_ep ${ovn_db_host}

  tail --follow=name ${OVN_LOGDIR}/ovsdb-server-sb.log &
  ovn_tail_pid=$!

  process_healthy ovnsb_db ${ovn_tail_pid}
  echo "=============== run sb_ovsdb ========== terminated"
}

# v3 - Runs northd on master. Does not run nb_ovsdb, and sb_ovsdb
run-ovn-northd() {
  check_ovn_daemonset_version "3"
  rm -f ${OVN_RUNDIR}/ovn-northd.pid
  rm -f ${OVN_RUNDIR}/ovn-northd.*.ctl

  echo "=============== run-ovn-northd (wait for ready_to_start_node)"
  wait_for_event ready_to_start_node

  echo "=============== run_ovn_northd ========== MASTER ONLY"
  echo "ovn_nbdb ${ovn_nbdb}   ovn_sbdb ${ovn_sbdb}"
  echo "ovn_northd_opts=${ovn_northd_opts}"
  echo "ovn_loglevel_northd=${ovn_loglevel_northd}"

  # no monitor (and no detach), start northd which connects to the
  # ovnkube-db service
<<<<<<< HEAD
  local ovn_northd_ssl_opts=""
  [[ "yes" == ${OVN_SSL_ENABLE} ]] && {
    ovn_northd_ssl_opts="
        --ovn-northd-ssl-key=${ovn_northd_pk}
        --ovn-northd-ssl-cert=${ovn_northd_cert}
        --ovn-northd-ssl-ca-cert=${ovn_ca_cert}
     "
  }

  run_as_ovs_user_if_needed \
    ${OVNCTL_PATH} start_northd \
    --no-monitor --ovn-manage-ovsdb=no \
    --ovn-northd-nb-db=${ovn_nbdb_test} --ovn-northd-sb-db=${ovn_sbdb_test} \
    ${ovn_northd_ssl_opts} \
=======
  run_as_ovs_user_if_needed \
    ${OVNCTL_PATH} start_northd \
    --no-monitor --ovn-manage-ovsdb=no \
    --ovn-northd-nb-db=${ovn_nbdb_conn} --ovn-northd-sb-db=${ovn_sbdb_conn} \
>>>>>>> 99190807
    --ovn-northd-log="${ovn_loglevel_northd}" \
    ${ovn_northd_opts}

  wait_for_event attempts=3 process_ready ovn-northd
  echo "=============== run_ovn_northd ========== RUNNING"

  tail --follow=name ${OVN_LOGDIR}/ovn-northd.log &
  ovn_tail_pid=$!

  process_healthy ovn-northd ${ovn_tail_pid}
  exit 8
}

# make sure the specified dport is open
iptables-rules() {
  dport=$1
  iptables -C INPUT -p tcp -m tcp --dport $dport -m conntrack --ctstate NEW -j ACCEPT
  if [[ $? != 0 ]]; then
    iptables -I INPUT -p tcp -m tcp --dport $dport -m conntrack --ctstate NEW -j ACCEPT
  fi
}

# v3 - run ovnkube --master
ovn-master() {
  trap 'kill $(jobs -p); exit 0' TERM
  check_ovn_daemonset_version "3"
  rm -f ${OVN_RUNDIR}/ovnkube-master.pid

  echo "=============== ovn-master (wait for ready_to_start_node) ========== MASTER ONLY"
  wait_for_event ready_to_start_node
  echo "ovn_nbdb ${ovn_nbdb}   ovn_sbdb ${ovn_sbdb}"

  # wait for northd to start
  wait_for_event process_ready ovn-northd

  echo "=============== ovn-master (wait for ovn-nbctl daemon) ========== MASTER ONLY"
  wait_for_event process_ready ovn-nbctl

  # wait for ovs-servers to start since ovn-master sets some fields in OVS DB
  echo "=============== ovn-master - (wait for ovs)"
  wait_for_event ovs_ready

  hybrid_overlay_flags=
  if [[ -n "${ovn_hybrid_overlay_enable}" ]]; then
    hybrid_overlay_flags="--enable-hybrid-overlay"
    if [[ -n "${ovn_hybrid_overlay_net_cidr}" ]]; then
      hybrid_overlay_flags="${hybrid_overlay_flags} --hybrid-overlay-cluster-subnets=${ovn_hybrid_overlay_net_cidr}"
    fi
  fi
<<<<<<< HEAD
  local ovn_master_ssl_opts=""
  [[ "yes" == ${OVN_SSL_ENABLE} ]] && {
    ovn_master_ssl_opts="
        --nb-client-privkey ${ovn_controller_pk}
        --nb-client-cert ${ovn_controller_cert}
        --nb-client-cacert ${ovn_ca_cert}
        --sb-client-privkey ${ovn_controller_pk}
        --sb-client-cert ${ovn_controller_cert}
        --sb-client-cacert ${ovn_ca_cert}
      "
  }
=======
>>>>>>> 99190807

  echo "=============== ovn-master ========== MASTER ONLY"
  /usr/bin/ovnkube \
    --init-master ${K8S_NODE} \
    --cluster-subnets ${net_cidr} --k8s-service-cidr=${svc_cidr} \
    --nb-address=${ovn_nbdb} --sb-address=${ovn_sbdb} \
    --nbctl-daemon-mode \
    --loglevel=${ovnkube_loglevel} \
    ${hybrid_overlay_flags} \
    --pidfile ${OVN_RUNDIR}/ovnkube-master.pid \
    --logfile /var/log/ovn-kubernetes/ovnkube-master.log \
    ${ovn_master_ssl_opts} \
    --metrics-bind-address "0.0.0.0:9409" &
  echo "=============== ovn-master ========== running"
  wait_for_event attempts=3 process_ready ovnkube-master

  process_healthy ovnkube-master
  exit 9
}

# ovn-controller - all nodes
ovn-controller() {
  check_ovn_daemonset_version "3"
  rm -f ${OVN_RUNDIR}/ovn-controller.pid

  echo "=============== ovn-controller - (wait for ovs)"
  wait_for_event ovs_ready

  echo "=============== ovn-controller - (wait for ready_to_start_node)"
  wait_for_event ready_to_start_node

  echo "ovn_nbdb ${ovn_nbdb}   ovn_sbdb ${ovn_sbdb}"
  echo "ovn_nbdb_conn ${ovn_nbdb_conn}"

  # cleanup any stale ovn-nb and ovn-remote keys in Open_vSwitch table
  ovs-vsctl remove Open_vSwitch . external_ids ovn-remote
  ovs-vsctl remove Open_vSwitch . external_ids ovn-nb

  echo "=============== ovn-controller  start_controller"
  rm -f /var/run/ovn-kubernetes/cni/*
  rm -f ${OVN_RUNDIR}/ovn-controller.*.ctl

  local ovn_controller_ssl_opts=""
  [[ "yes" == ${OVN_SSL_ENABLE} ]] && {
    ovn_controller_ssl_opts="
          --ovn-controller-ssl-key=${ovn_controller_pk}
          --ovn-controller-ssl-cert=${ovn_controller_cert}
          --ovn-controller-ssl-ca-cert=${ovn_ca_cert}
      "
  }
  run_as_ovs_user_if_needed \
    ${OVNCTL_PATH} --no-monitor start_controller \
<<<<<<< HEAD
    ${ovn_controller_ssl_opts} \
=======
>>>>>>> 99190807
    --ovn-controller-log="${ovn_loglevel_controller}" \
    ${ovn_controller_opts}

  wait_for_event attempts=3 process_ready ovn-controller
  echo "=============== ovn-controller ========== running"

  tail --follow=name ${OVN_LOGDIR}/ovn-controller.log &
  controller_tail_pid=$!

  process_healthy ovn-controller ${controller_tail_pid}
  exit 10
}

# ovn-node - all nodes
ovn-node() {
  trap 'kill $(jobs -p) ; rm -f /etc/cni/net.d/10-ovn-kubernetes.conf ; exit 0' TERM
  check_ovn_daemonset_version "3"
  rm -f ${OVN_RUNDIR}/ovnkube.pid

  echo "=============== ovn-node - (wait for ovs)"
  wait_for_event ovs_ready

  echo "=============== ovn-node - (wait for ready_to_start_node)"
  wait_for_event ready_to_start_node

  echo "ovn_nbdb ${ovn_nbdb}   ovn_sbdb ${ovn_sbdb}  ovn_nbdb_conn ${ovn_nbdb_conn}"

  echo "=============== ovn-node - (ovn-node  wait for ovn-controller.pid)"
  wait_for_event process_ready ovn-controller

  # Ensure GENEVE's UDP port isn't firewalled. We support specifying non-default encap port.
  /usr/share/openvswitch/scripts/ovs-ctl --protocol=udp --dport=${ovn_encap_port} enable-protocol

  hybrid_overlay_flags=
  if [[ -n "${ovn_hybrid_overlay_enable}" ]]; then
    hybrid_overlay_flags="--enable-hybrid-overlay"
    # Ensure VXLAN's UDP port isn't firewalled. Non-default VXLAN ports for
    # hybrid overlay are not currently supported.
    /usr/share/openvswitch/scripts/ovs-ctl --protocol=udp --dport=4789 enable-protocol
  fi

<<<<<<< HEAD
  OVN_NODE_PORT="--nodeport"
  ovn_node_port=$(ovs-vsctl --if-exists get Open_vSwitch . external_ids:ovn-k8s-node-port | tr -d '\"')
  if [[ $? == 0 && "${ovn_node_port}" == "false" ]]; then
    OVN_NODE_PORT=""
  fi

=======
>>>>>>> 99190807
  OVN_ENCAP_IP=""
  ovn_encap_ip=$(ovs-vsctl --if-exists get Open_vSwitch . external_ids:ovn-encap-ip | tr -d '\"')
  if [[ $? == 0 && "${ovn_encap_ip}" != "" ]]; then
    OVN_ENCAP_IP=$(echo --encap-ip=${ovn_encap_ip})
  fi

  local ovn_node_ssl_opts=""
  [[ "yes" == ${OVN_SSL_ENABLE} ]] && {
    ovn_node_ssl_opts="
        --nb-client-privkey ${ovn_controller_pk}
        --nb-client-cert ${ovn_controller_cert}
        --nb-client-cacert ${ovn_ca_cert}
        --sb-client-privkey ${ovn_controller_pk}
        --sb-client-cert ${ovn_controller_cert}
        --sb-client-cacert ${ovn_ca_cert}
      "
  }

  echo "=============== ovn-node   --init-node"
  /usr/bin/ovnkube --init-node ${K8S_NODE} \
    --cluster-subnets ${net_cidr} --k8s-service-cidr=${svc_cidr} \
    --nb-address=${ovn_nbdb} --sb-address=${ovn_sbdb} \
<<<<<<< HEAD
    ${OVN_NODE_PORT} \
    --unprivileged-mode \
=======
    --nodeport \
>>>>>>> 99190807
    --mtu=${mtu} \
    ${OVN_ENCAP_IP} \
    --loglevel=${ovnkube_loglevel} \
    ${hybrid_overlay_flags} \
    --gateway-mode=${ovn_gateway_mode} ${ovn_gateway_opts} \
    --pidfile ${OVN_RUNDIR}/ovnkube.pid \
    --logfile /var/log/ovn-kubernetes/ovnkube.log \
<<<<<<< HEAD
    ${ovn_node_ssl_opts} \
=======
>>>>>>> 99190807
    --metrics-bind-address "0.0.0.0:9410" &

  wait_for_event attempts=3 process_ready ovnkube
  setup_cni
  echo "=============== ovn-node ========== running"

  process_healthy ovnkube
  exit 7
}

# cleanup-ovn-node - all nodes
cleanup-ovn-node() {
  check_ovn_daemonset_version "3"

  rm -f /etc/cni/net.d/10-ovn-kubernetes.conf

  echo "=============== time: $(date +%d-%m-%H:%M:%S:%N) cleanup-ovn-node - (wait for ovn-controller to exit)"
  retries=0
  while [[ ${retries} -lt 80 ]]; do
    process_ready ovn-controller
    if [[ $? != 0 ]]; then
      break
    fi
    echo "=============== time: $(date +%d-%m-%H:%M:%S:%N) cleanup-ovn-node - (ovn-controller still running, wait)"
    sleep 1
    ((retries += 1))
  done

  echo "=============== time: $(date +%d-%m-%H:%M:%S:%N) cleanup-ovn-node --cleanup-node"
  /usr/bin/ovnkube --cleanup-node ${K8S_NODE} --gateway-mode=${ovn_gateway_mode} ${ovn_gateway_opts} \
    --k8s-token=${k8s_token} --k8s-apiserver=${K8S_APISERVER} --k8s-cacert=${K8S_CACERT} \
    --loglevel=${ovnkube_loglevel} \
    --logfile /var/log/ovn-kubernetes/ovnkube.log

}

# v3 - Runs ovn-nbctl in daemon mode
run-nbctld() {
  check_ovn_daemonset_version "3"
  rm -f ${OVN_RUNDIR}/ovn-nbctl.pid
  rm -f ${OVN_RUNDIR}/ovn-nbctl.*.ctl

  echo "=============== run-nbctld - (wait for ready_to_start_node)"
  wait_for_event ready_to_start_node

<<<<<<< HEAD
  echo "ovn_nbdb ${ovn_nbdb}   ovn_sbdb ${ovn_sbdb}  ovn_nbdb_test ${ovn_nbdb_test}"
  echo "ovn_loglevel_nbctld=${ovn_loglevel_nbctld}"

  /usr/bin/ovn-nbctl ${ovn_loglevel_nbctld} --pidfile --db=${ovn_nbdb_test} \
    --log-file=${OVN_LOGDIR}/ovn-nbctl.log --detach ${ovndb_ctl_ssl_opts}
=======
  echo "ovn_nbdb ${ovn_nbdb}   ovn_sbdb ${ovn_sbdb}  ovn_nbdb_conn ${ovn_nbdb_conn}"
  echo "ovn_loglevel_nbctld=${ovn_loglevel_nbctld}"

  # use unix socket
  /usr/bin/ovn-nbctl ${ovn_loglevel_nbctld} --pidfile --db=${ovn_nbdb_conn} --log-file=${OVN_LOGDIR}/ovn-nbctl.log --detach
>>>>>>> 99190807

  wait_for_event attempts=3 process_ready ovn-nbctl
  echo "=============== run_ovn_nbctl ========== RUNNING"

  tail --follow=name ${OVN_LOGDIR}/ovn-nbctl.log &
  nbctl_tail_pid=$!

  process_healthy ovn-nbctl ${nbctl_tail_pid}
  echo "=============== run_ovn_nbctl ========== terminated"
}

echo "================== ovnkube.sh --- version: ${ovnkube_version} ================"

echo " ==================== command: ${cmd}"
display_version

# display_env

# Start the requested daemons
# daemons come up in order
# ovs-db-server  - all nodes  -- not done by this script (v3)
# ovs-vswitchd   - all nodes  -- not done by this script (v3)
# run-ovn-northd Runs ovn-northd as a process does not run nb_ovsdb or sb_ovsdb (v3)
# nb-ovsdb       Runs nb_ovsdb as a process (no detach or monitor) (v3)
# sb-ovsdb       Runs sb_ovsdb as a process (no detach or monitor) (v3)
# ovn-master     - master node only (v3)
# ovn-controller - all nodes (v3)
# ovn-node       - all nodes (v3)
# cleanup-ovn-node - all nodes (v3)

case ${cmd} in
"nb-ovsdb") # pod ovnkube-db container nb-ovsdb
  nb-ovsdb
  ;;
"sb-ovsdb") # pod ovnkube-db container sb-ovsdb
  sb-ovsdb
  ;;
"run-ovn-northd") # pod ovnkube-master container run-ovn-northd
  run-ovn-northd
  ;;
"ovn-master") # pod ovnkube-master container ovnkube-master
  ovn-master
  ;;
"ovs-server") # pod ovnkube-node container ovs-daemons
  ovs-server
  ;;
"ovn-controller") # pod ovnkube-node container ovn-controller
  ovn-controller
  ;;
"ovn-node") # pod ovnkube-node container ovn-node
  ovn-node
  ;;
"run-nbctld") # pod ovnkube-master container run-nbctld
  run-nbctld
  ;;
"ovn-northd")
  ovn-northd
  ;;
"display_env")
  display_env
  exit 0
  ;;
"display")
  display
  exit 0
  ;;
"ovn_debug")
  ovn_debug
  exit 0
  ;;
"cleanup-ovs-server")
  cleanup-ovs-server
  ;;
"cleanup-ovn-node")
  cleanup-ovn-node
  ;;
"nb-ovsdb-raft")
  ovsdb-raft nb ${ovn_nb_port} ${ovn_nb_raft_port} ${ovn_nb_raft_election_timer}
  ;;
"sb-ovsdb-raft")
  ovsdb-raft sb ${ovn_sb_port} ${ovn_sb_raft_port} ${ovn_sb_raft_election_timer}
  ;;
"db-raft-metrics")
  db-raft-metrics
  ;;
*)
  echo "invalid command ${cmd}"
  echo "valid v3 commands: ovs-server nb-ovsdb sb-ovsdb run-ovn-northd ovn-master " \
    "ovn-controller ovn-node display_env display ovn_debug cleanup-ovs-server " \
    "cleanup-ovn-node nb-ovsdb-raft sb-ovsdb-raft db-raft-metrics"
  exit 0
  ;;
esac

exit 0<|MERGE_RESOLUTION|>--- conflicted
+++ resolved
@@ -61,10 +61,7 @@
 # OVN_SB_RAFT_PORT - ovn south db raft port (default 6644)
 # OVN_NB_RAFT_ELECTION_TIMER - ovn north db election timer in ms (default 1000)
 # OVN_SB_RAFT_ELECTION_TIMER - ovn south db election timer in ms (default 1000)
-<<<<<<< HEAD
 # OVN_SSL_ENABLE - use SSL transport to NB/SB db and northd (default: no)
-=======
->>>>>>> 99190807
 
 # The argument to the command is the operation to be performed
 # ovn-master ovn-controller ovn-node display display_env ovn_debug
@@ -145,11 +142,7 @@
 ovn_kubernetes_namespace=${OVN_KUBERNETES_NAMESPACE:-ovn-kubernetes}
 
 # host on which ovnkube-db POD is running and this POD contains both
-<<<<<<< HEAD
-# OVN NB and SB DB running in their own container. Ignore IPs in loopback range (127.0.0.0/8)
-=======
 # OVN NB and SB DB running in their own container.
->>>>>>> 99190807
 ovn_db_host=${K8S_NODE_IP:-""}
 
 # OVN_NB_PORT - ovn north db port (default 6641)
@@ -264,11 +257,7 @@
   # cannot use ovsdb-client in the case of raft, since it will succeed even if one of the
   # instance of DB is up and running. HOwever, ovn-nbctl always connects to the leader in the clustered
   # database, so use it.
-<<<<<<< HEAD
-  ovn-nbctl --db=${ovn_nbdb_test} ${ovndb_ctl_ssl_opts} list NB_Global >/dev/null 2>&1
-=======
-  ovn-nbctl --db=${ovn_nbdb_conn} list NB_Global >/dev/null 2>&1
->>>>>>> 99190807
+  ovn-nbctl --db=${ovn_nbdb_conn} ${ovndb_ctl_ssl_opts} list NB_Global >/dev/null 2>&1
   if [[ $? != 0 ]]; then
     return 1
   fi
@@ -289,11 +278,6 @@
 }
 
 get_ovn_db_vars() {
-<<<<<<< HEAD
-=======
-  # OVN_NORTH and OVN_SOUTH override derived host
-  # Currently limited to tcp (ssl is not supported yet)
->>>>>>> 99190807
   ovn_nbdb_str=""
   ovn_sbdb_str=""
   for i in ${!ovn_db_hosts[@]}; do
@@ -301,13 +285,8 @@
       ovn_nbdb_str=${ovn_nbdb_str}","
       ovn_sbdb_str=${ovn_sbdb_str}","
     fi
-<<<<<<< HEAD
     ovn_nbdb_str=${ovn_nbdb_str}${transport}://${ovn_db_hosts[${i}]}:${ovn_nb_port}
     ovn_sbdb_str=${ovn_sbdb_str}${transport}://${ovn_db_hosts[${i}]}:${ovn_sb_port}
-=======
-    ovn_nbdb_str=${ovn_nbdb_str}tcp:${ovn_db_hosts[${i}]}:${ovn_nb_port}
-    ovn_sbdb_str=${ovn_sbdb_str}tcp:${ovn_db_hosts[${i}]}:${ovn_sb_port}
->>>>>>> 99190807
   done
   # OVN_NORTH and OVN_SOUTH override derived host
   ovn_nbdb=${OVN_NORTH:-$ovn_nbdb_str}
@@ -315,14 +294,9 @@
 
   echo ovn_nbdb=$ovn_nbdb
   echo ovn_sbdb=$ovn_sbdb
-<<<<<<< HEAD
-  ovn_nbdb_test=$(echo ${ovn_nbdb} | sed 's;//;;g')
-  ovn_sbdb_test=$(echo ${ovn_sbdb} | sed 's;//;;g')
-=======
   # ovsdb server connection method <transport>:<host_address>:<port>
   ovn_nbdb_conn=$(echo ${ovn_nbdb} | sed 's;//;;g')
   ovn_sbdb_conn=$(echo ${ovn_sbdb} | sed 's;//;;g')
->>>>>>> 99190807
 }
 
 # OVS must be up before OVN comes up.
@@ -396,14 +370,9 @@
 check_health() {
   ctl_file=""
   case ${1} in
-<<<<<<< HEAD
-  "ovnkube" | "ovnkube-master") ;;
-
-=======
   "ovnkube" | "ovnkube-master")
     # just check for presence of pid
     ;;
->>>>>>> 99190807
   "ovnnb_db" | "ovnsb_db")
     ctl_file=${OVN_RUNDIR}/${1}.ctl
     ;;
@@ -496,13 +465,8 @@
 ovn_debug() {
   wait_for_event attempts=3 ready_to_start_node
   echo "ovn_nbdb ${ovn_nbdb}   ovn_sbdb ${ovn_sbdb}"
-<<<<<<< HEAD
-  echo "ovn_nbdb_test ${ovn_nbdb_test}"
-  echo "ovn_sbdb_test ${ovn_sbdb_test}"
-=======
   echo "ovn_nbdb_conn ${ovn_nbdb_conn}"
   echo "ovn_sbdb_conn ${ovn_sbdb_conn}"
->>>>>>> 99190807
 
   # get ovs/ovn info from the node for debug purposes
   echo "=========== ovn_debug   hostname: ${ovn_pod_host} ============="
@@ -527,13 +491,8 @@
   echo "=========== ovs-ofctl dump-flows br-int ============="
   ovs-ofctl dump-flows br-int
   echo " "
-<<<<<<< HEAD
-  echo "=========== ovn-sbctl --db=${ovn_sbdb_test} show ============="
-  ovn-sbctl --db=${ovn_sbdb_test} show
-=======
   echo "=========== ovn-sbctl --db=${ovn_sbdb_conn} show ============="
   ovn-sbctl --db=${ovn_sbdb_conn} show
->>>>>>> 99190807
   echo " "
   echo "=========== ovn-sbctl --db=${ovn_sbdb_conn} lflow-list ============="
   ovn-sbctl --db=${ovn_sbdb_conn} lflow-list
@@ -555,12 +514,8 @@
   while true; do
     if /usr/share/openvswitch/scripts/ovs-ctl status &>/dev/null; then
       echo "warning: Another process is currently managing OVS, waiting 10s ..." 2>&1
-<<<<<<< HEAD
-      sleep 10
-=======
       sleep 10 &
       wait
->>>>>>> 99190807
       ((retries += 1))
     else
       break
@@ -680,15 +635,11 @@
 
   # setting northd probe interval
   set_northd_probe_interval
-<<<<<<< HEAD
   [[ "yes" == ${OVN_SSL_ENABLE} ]] && {
     ovn-nbctl set-ssl ${ovn_nb_pk} ${ovn_nb_cert} ${ovn_ca_cert}
     echo "=============== nb-ovsdb ========== reconfigured for SSL"
   }
   ovn-nbctl --inactivity-probe=0 set-connection p${transport}:${ovn_nb_port}:${ovn_db_host}
-=======
-  ovn-nbctl set-connection ptcp:${ovn_nb_port}:${ovn_db_host} -- set connection . inactivity_probe=0
->>>>>>> 99190807
 
   tail --follow=name ${OVN_LOGDIR}/ovsdb-server-nb.log &
   ovn_tail_pid=$!
@@ -749,7 +700,6 @@
 
   # no monitor (and no detach), start northd which connects to the
   # ovnkube-db service
-<<<<<<< HEAD
   local ovn_northd_ssl_opts=""
   [[ "yes" == ${OVN_SSL_ENABLE} ]] && {
     ovn_northd_ssl_opts="
@@ -762,14 +712,8 @@
   run_as_ovs_user_if_needed \
     ${OVNCTL_PATH} start_northd \
     --no-monitor --ovn-manage-ovsdb=no \
-    --ovn-northd-nb-db=${ovn_nbdb_test} --ovn-northd-sb-db=${ovn_sbdb_test} \
+    --ovn-northd-nb-db=${ovn_nbdb_conn} --ovn-northd-sb-db=${ovn_sbdb_conn} \
     ${ovn_northd_ssl_opts} \
-=======
-  run_as_ovs_user_if_needed \
-    ${OVNCTL_PATH} start_northd \
-    --no-monitor --ovn-manage-ovsdb=no \
-    --ovn-northd-nb-db=${ovn_nbdb_conn} --ovn-northd-sb-db=${ovn_sbdb_conn} \
->>>>>>> 99190807
     --ovn-northd-log="${ovn_loglevel_northd}" \
     ${ovn_northd_opts}
 
@@ -819,7 +763,6 @@
       hybrid_overlay_flags="${hybrid_overlay_flags} --hybrid-overlay-cluster-subnets=${ovn_hybrid_overlay_net_cidr}"
     fi
   fi
-<<<<<<< HEAD
   local ovn_master_ssl_opts=""
   [[ "yes" == ${OVN_SSL_ENABLE} ]] && {
     ovn_master_ssl_opts="
@@ -831,8 +774,6 @@
         --sb-client-cacert ${ovn_ca_cert}
       "
   }
-=======
->>>>>>> 99190807
 
   echo "=============== ovn-master ========== MASTER ONLY"
   /usr/bin/ovnkube \
@@ -885,10 +826,7 @@
   }
   run_as_ovs_user_if_needed \
     ${OVNCTL_PATH} --no-monitor start_controller \
-<<<<<<< HEAD
     ${ovn_controller_ssl_opts} \
-=======
->>>>>>> 99190807
     --ovn-controller-log="${ovn_loglevel_controller}" \
     ${ovn_controller_opts}
 
@@ -930,15 +868,12 @@
     /usr/share/openvswitch/scripts/ovs-ctl --protocol=udp --dport=4789 enable-protocol
   fi
 
-<<<<<<< HEAD
   OVN_NODE_PORT="--nodeport"
   ovn_node_port=$(ovs-vsctl --if-exists get Open_vSwitch . external_ids:ovn-k8s-node-port | tr -d '\"')
   if [[ $? == 0 && "${ovn_node_port}" == "false" ]]; then
     OVN_NODE_PORT=""
   fi
 
-=======
->>>>>>> 99190807
   OVN_ENCAP_IP=""
   ovn_encap_ip=$(ovs-vsctl --if-exists get Open_vSwitch . external_ids:ovn-encap-ip | tr -d '\"')
   if [[ $? == 0 && "${ovn_encap_ip}" != "" ]]; then
@@ -961,12 +896,8 @@
   /usr/bin/ovnkube --init-node ${K8S_NODE} \
     --cluster-subnets ${net_cidr} --k8s-service-cidr=${svc_cidr} \
     --nb-address=${ovn_nbdb} --sb-address=${ovn_sbdb} \
-<<<<<<< HEAD
     ${OVN_NODE_PORT} \
     --unprivileged-mode \
-=======
-    --nodeport \
->>>>>>> 99190807
     --mtu=${mtu} \
     ${OVN_ENCAP_IP} \
     --loglevel=${ovnkube_loglevel} \
@@ -974,10 +905,7 @@
     --gateway-mode=${ovn_gateway_mode} ${ovn_gateway_opts} \
     --pidfile ${OVN_RUNDIR}/ovnkube.pid \
     --logfile /var/log/ovn-kubernetes/ovnkube.log \
-<<<<<<< HEAD
     ${ovn_node_ssl_opts} \
-=======
->>>>>>> 99190807
     --metrics-bind-address "0.0.0.0:9410" &
 
   wait_for_event attempts=3 process_ready ovnkube
@@ -1023,19 +951,11 @@
   echo "=============== run-nbctld - (wait for ready_to_start_node)"
   wait_for_event ready_to_start_node
 
-<<<<<<< HEAD
-  echo "ovn_nbdb ${ovn_nbdb}   ovn_sbdb ${ovn_sbdb}  ovn_nbdb_test ${ovn_nbdb_test}"
-  echo "ovn_loglevel_nbctld=${ovn_loglevel_nbctld}"
-
-  /usr/bin/ovn-nbctl ${ovn_loglevel_nbctld} --pidfile --db=${ovn_nbdb_test} \
-    --log-file=${OVN_LOGDIR}/ovn-nbctl.log --detach ${ovndb_ctl_ssl_opts}
-=======
   echo "ovn_nbdb ${ovn_nbdb}   ovn_sbdb ${ovn_sbdb}  ovn_nbdb_conn ${ovn_nbdb_conn}"
   echo "ovn_loglevel_nbctld=${ovn_loglevel_nbctld}"
 
-  # use unix socket
-  /usr/bin/ovn-nbctl ${ovn_loglevel_nbctld} --pidfile --db=${ovn_nbdb_conn} --log-file=${OVN_LOGDIR}/ovn-nbctl.log --detach
->>>>>>> 99190807
+  /usr/bin/ovn-nbctl ${ovn_loglevel_nbctld} --pidfile --db=${ovn_nbdb_conn} \
+    --log-file=${OVN_LOGDIR}/ovn-nbctl.log --detach ${ovndb_ctl_ssl_opts}
 
   wait_for_event attempts=3 process_ready ovn-nbctl
   echo "=============== run_ovn_nbctl ========== RUNNING"
