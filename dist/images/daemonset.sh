--- conflicted
+++ resolved
@@ -5,14 +5,10 @@
 set -e
 
 # This is for people that are not using the ansible install.
-<<<<<<< HEAD
 # The script renders j2 templates into yaml files in ../yaml/
 
 # ensure j2 renderer installed
 pip freeze | grep j2cli || pip install j2cli[yaml] --user
-=======
-# The script expands the templates into yaml files in ../yaml
->>>>>>> 792db857
 
 OVN_IMAGE=""
 OVN_IMAGE_PULL_POLICY=""
