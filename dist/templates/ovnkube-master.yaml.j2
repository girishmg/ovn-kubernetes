--- conflicted
+++ resolved
@@ -228,15 +228,12 @@
           valueFrom:
             fieldRef:
               fieldPath: metadata.namespace
-<<<<<<< HEAD
         - name: OVN_SSL_ENABLE
           value: "{{ ovn_ssl_en }}"
-=======
         - name: OVN_HYBRID_OVERLAY_ENABLE
           value: "{{ ovn_hybrid_overlay_enable }}"
         - name: OVN_HYBRID_OVERLAY_NET_CIDR
           value: "{{ ovn_hybrid_overlay_net_cidr }}"
->>>>>>> 99190807
       # end of container
 
       volumes:
