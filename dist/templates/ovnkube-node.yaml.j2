---
# ovnkube-node
# daemonset version 3
# starts node daemons for ovs and ovn, each in a separate container
# it is run on all nodes
kind: DaemonSet
apiVersion: apps/v1
metadata:
  name: ovnkube-node
  # namespace set up by install
  namespace: ovn-kubernetes
  annotations:
    kubernetes.io/description: |
      This DaemonSet launches the ovn-kubernetes networking components for worker nodes.
spec:
  selector:
    matchLabels:
      app: ovnkube-node
  updateStrategy:
    type: RollingUpdate
    rollingUpdate:
      maxUnavailable: 1
  template:
    metadata:
      labels:
        app: ovnkube-node
        name: ovnkube-node
        component: network
        type: infra
        kubernetes.io/os: "linux"
      annotations:
        scheduler.alpha.kubernetes.io/critical-pod: ''
    spec:
      imagePullSecrets:
        - name: registry-credentials
      # Requires fairly broad permissions - ability to read all services and network functions as well
      # as all pods.
      serviceAccountName: ovn
      hostNetwork: true
      priorityClassName: "system-node-critical"
      containers:
      - name: ovn-controller
        image: "{{ ovn_image | default('docker.io/ovnkube/ovn-daemonset:latest') }}"
        imagePullPolicy: "{{ ovn_image_pull_policy | default('IfNotPresent') }}"

        command: ["/root/ovnkube.sh", "ovn-controller"]

        securityContext:
          runAsUser: 0
          capabilities:
            add: ["SYS_NICE"]

        terminationMessagePolicy: FallbackToLogsOnError
        volumeMounts:
        - mountPath: /var/run/dbus/
          name: host-var-run-dbus
          readOnly: true
        - mountPath: /var/log/openvswitch/
          name: host-var-log-ovs
        - mountPath: /var/log/ovn/
          name: host-var-log-ovs
        - mountPath: /var/run/openvswitch/
          name: host-var-run-ovs
        - mountPath: /var/run/ovn/
          name: host-var-run-ovs
        - mountPath: /ovn-cert
          name: host-ovn-cert
          readOnly: true

        resources:
          requests:
            cpu: 100m
            memory: 300Mi
        env:
        - name: OVN_DAEMONSET_VERSION
          value: "3"
        - name: OVN_LOG_CONTROLLER
          value: "{{ ovn_loglevel_controller }}"
        - name: K8S_APISERVER
          valueFrom:
            configMapKeyRef:
              name: ovn-config
              key: k8s_apiserver
        - name: OVN_KUBERNETES_NAMESPACE
          valueFrom:
            fieldRef:
              fieldPath: metadata.namespace
        - name: OVN_SSL_ENABLE
          value: "{{ ovn_ssl_en }}"

        readinessProbe:
          exec:
            command: ["/usr/bin/ovn-kube-util", "readiness-probe", "-t", "ovn-controller"]
          initialDelaySeconds: 30
          timeoutSeconds: 30
          periodSeconds: 60

      - name: ovnkube-node
        image: "{{ ovn_image | default('docker.io/ovnkube/ovn-daemonset:latest') }}"
        imagePullPolicy: "{{ ovn_image_pull_policy | default('IfNotPresent') }}"

        command: ["/root/ovnkube.sh", "ovn-node"]

        securityContext:
          runAsUser: 0
          capabilities:
            add: ["NET_ADMIN"]
          {% if kind is defined and kind -%}
          privileged: true
          {% endif %}

        terminationMessagePolicy: FallbackToLogsOnError
        volumeMounts:
        # for the iptables wrapper
        - mountPath: /host
          name: host-slash
          readOnly: true
        - mountPath: /var/run/dbus/
          name: host-var-run-dbus
          readOnly: true
        - mountPath: /var/log/ovn-kubernetes/
          name: host-var-log-ovnkube
        - mountPath: /var/run/openvswitch/
          name: host-var-run-ovs
        - mountPath: /var/run/ovn/
          name: host-var-run-ovs
        # We mount our socket here
        - mountPath: /var/run/ovn-kubernetes
          name: host-var-run-ovn-kubernetes
        # CNI related mounts which we take over
        - mountPath: /opt/cni/bin
          name: host-opt-cni-bin
        - mountPath: /etc/cni/net.d
          name: host-etc-cni-netd
        - mountPath: /ovn-cert
          name: host-ovn-cert
          readOnly: true
        {% if kind is defined and kind -%}
        - mountPath: /var/run/netns
          name: host-netns
          mountPropagation: Bidirectional
        {% endif %}

        resources:
          requests:
            cpu: 100m
            memory: 300Mi
        env:
        - name: OVN_DAEMONSET_VERSION
          value: "3"
        - name: OVNKUBE_LOGLEVEL
          value: "{{ ovnkube_node_loglevel }}"
        - name: OVN_NET_CIDR
          valueFrom:
            configMapKeyRef:
              name: ovn-config
              key: net_cidr
        - name: OVN_SVC_CIDR
          valueFrom:
            configMapKeyRef:
              name: ovn-config
              key: svc_cidr
        - name: K8S_APISERVER
          valueFrom:
            configMapKeyRef:
              name: ovn-config
              key: k8s_apiserver
        - name: OVN_MTU
          valueFrom:
            configMapKeyRef:
              name: ovn-config
              key: mtu
        - name: K8S_NODE
          valueFrom:
            fieldRef:
              fieldPath: spec.nodeName
        - name: OVN_GATEWAY_MODE
          value: "{{ ovn_gateway_mode }}"
        - name: OVN_GATEWAY_OPTS
          value: "{{ ovn_gateway_opts }}"
        - name: OVN_SSL_ENABLE
          value: "{{ ovn_ssl_en }}"
        - name: OVN_HYBRID_OVERLAY_ENABLE
          value: "{{ ovn_hybrid_overlay_enable }}"
        - name: OVN_HYBRID_OVERLAY_NET_CIDR
          value: "{{ ovn_hybrid_overlay_net_cidr }}"
<<<<<<< HEAD
=======
        - name: OVN_SSL_ENABLE
          value: "{{ ovn_ssl_en }}"
        - name: OVN_REMOTE_PROBE_INTERVAL
          value: "{{ ovn_remote_probe_interval }}"
>>>>>>> 964b84cd

        lifecycle:
          preStop:
            exec:
              command: ["/root/ovnkube.sh", "cleanup-ovn-node"]
        readinessProbe:
          exec:
            command: ["/usr/bin/ovn-kube-util", "readiness-probe", "-t", "ovnkube-node"]
          initialDelaySeconds: 30
          timeoutSeconds: 30
          periodSeconds: 60

      nodeSelector:
        kubernetes.io/os: "linux"
      volumes:
      - name: host-var-run-dbus
        hostPath:
          path: /var/run/dbus
      - name: host-var-log-ovs
        hostPath:
          path: /var/log/openvswitch
      - name: host-var-log-ovnkube
        hostPath:
          path: /var/log/ovn-kubernetes
      - name: host-var-run-ovs
        hostPath:
          path: /var/run/openvswitch
      - name: host-var-run-ovn-kubernetes
        hostPath:
          path: /var/run/ovn-kubernetes
      - name: host-opt-cni-bin
        hostPath:
          path: /opt/cni/bin
      - name: host-etc-cni-netd
        hostPath:
          path: /etc/cni/net.d
      - name: host-ovn-cert
        hostPath:
          path: /etc/ovn
          type: DirectoryOrCreate
      - name: host-slash
        hostPath:
          path: /
      - name: host-config-openvswitch
        hostPath:
          path: /etc/origin/openvswitch
      {% if kind is defined and kind -%}
      - name: host-netns
        hostPath:
          path: /var/run/netns
      {% endif %}

      tolerations:
      - operator: "Exists"<|MERGE_RESOLUTION|>--- conflicted
+++ resolved
@@ -178,19 +178,14 @@
           value: "{{ ovn_gateway_mode }}"
         - name: OVN_GATEWAY_OPTS
           value: "{{ ovn_gateway_opts }}"
-        - name: OVN_SSL_ENABLE
-          value: "{{ ovn_ssl_en }}"
         - name: OVN_HYBRID_OVERLAY_ENABLE
           value: "{{ ovn_hybrid_overlay_enable }}"
         - name: OVN_HYBRID_OVERLAY_NET_CIDR
           value: "{{ ovn_hybrid_overlay_net_cidr }}"
-<<<<<<< HEAD
-=======
         - name: OVN_SSL_ENABLE
           value: "{{ ovn_ssl_en }}"
         - name: OVN_REMOTE_PROBE_INTERVAL
           value: "{{ ovn_remote_probe_interval }}"
->>>>>>> 964b84cd
 
         lifecycle:
           preStop:
