--- conflicted
+++ resolved
@@ -235,13 +235,8 @@
 			return fmt.Errorf("cannot initialize node without service account 'token'. Please provide one with --k8s-token argument")
 		}
 
-<<<<<<< HEAD
-		clusterController := ovncluster.NewClusterController(clientset, factory, stopChan)
-		if err := clusterController.StartClusterNode(node); err != nil {
-=======
-		n := ovnnode.NewNode(clientset, factory, node)
+		n := ovnnode.NewNode(clientset, factory, node, stopChan)
 		if err := n.Start(); err != nil {
->>>>>>> 5f78f000
 			return err
 		}
 	}
