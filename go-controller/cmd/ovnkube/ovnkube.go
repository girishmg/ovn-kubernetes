--- conflicted
+++ resolved
@@ -234,12 +234,8 @@
 			return fmt.Errorf("cannot initialize node without service account 'token'. Please provide one with --k8s-token argument")
 		}
 
-<<<<<<< HEAD
+		start := time.Now()
 		n := ovnnode.NewNode(clientset, factory, node, stopChan)
-=======
-		start := time.Now()
-		n := ovnnode.NewNode(clientset, factory, node)
->>>>>>> 694dcd58
 		if err := n.Start(); err != nil {
 			return err
 		}
