package cluster

import (
	"fmt"

	"github.com/urfave/cli"
	"k8s.io/client-go/kubernetes/fake"

	"github.com/ovn-org/ovn-kubernetes/go-controller/pkg/config"
	"github.com/ovn-org/ovn-kubernetes/go-controller/pkg/factory"
	ovntest "github.com/ovn-org/ovn-kubernetes/go-controller/pkg/testing"
	"github.com/ovn-org/ovn-kubernetes/go-controller/pkg/util"
	kapi "k8s.io/api/core/v1"
	metav1 "k8s.io/apimachinery/pkg/apis/meta/v1"

	. "github.com/onsi/ginkgo"
	. "github.com/onsi/gomega"
)

var _ = Describe("Node Operations", func() {
	var app *cli.App

	BeforeEach(func() {
		// Restore global default values before each testcase
		config.RestoreDefaultConfig()

		app = cli.NewApp()
		app.Name = "test"
		app.Flags = config.Flags
	})

	It("sets correct OVN external IDs", func() {
		app.Action = func(ctx *cli.Context) error {
			const (
				nodeIP   string = "1.2.5.6"
				nodeName string = "cannot.be.resolv.ed"
				interval int    = 100000
				ofintval int    = 180
			)
			node := kapi.Node{
				Status: kapi.NodeStatus{
					Addresses: []kapi.NodeAddress{
						{
							Type:    kapi.NodeHostName,
							Address: nodeName,
						},
						{
							Type:    kapi.NodeExternalIP,
							Address: nodeIP,
						},
					},
				},
			}

			fexec := ovntest.NewFakeExec()
			fexec.AddFakeCmd(&ovntest.ExpectedCmd{
				Cmd: fmt.Sprintf("ovs-vsctl --timeout=15 set Open_vSwitch . "+
					"external_ids:ovn-encap-type=geneve "+
					"external_ids:ovn-encap-ip=%s "+
					"external_ids:ovn-remote-probe-interval=%d "+
					"external_ids:ovn-openflow-probe-interval=%d "+
<<<<<<< HEAD
					"external_ids:hostname=\"%s\"",
=======
					"external_ids:hostname=\"%s\" "+
					"external_ids:ovn-monitor-all=true",
>>>>>>> 4c22af99
					nodeIP, interval, ofintval, nodeName),
			})

			err := util.SetExec(fexec)
			Expect(err).NotTo(HaveOccurred())

			_, err = config.InitConfig(ctx, fexec, nil)
			Expect(err).NotTo(HaveOccurred())

			err = setupOVNNode(&node)
			Expect(err).NotTo(HaveOccurred())

			Expect(fexec.CalledMatchesExpected()).To(BeTrue(), fexec.ErrorDesc)
			return nil
		}

		err := app.Run([]string{app.Name})
		Expect(err).NotTo(HaveOccurred())
	})
	It("sets non-default OVN encap port", func() {
		app.Action = func(ctx *cli.Context) error {
			const (
				nodeIP      string = "1.2.5.6"
				nodeName    string = "cannot.be.resolv.ed"
				encapPort   uint   = 666
				interval    int    = 100000
				ofintval    int    = 180
				chassisUUID string = "1a3dfc82-2749-4931-9190-c30e7c0ecea3"
				encapUUID   string = "e4437094-0094-4223-9f14-995d98d5fff8"
			)
			node := kapi.Node{
				Status: kapi.NodeStatus{
					Addresses: []kapi.NodeAddress{
						{
							Type:    kapi.NodeHostName,
							Address: nodeName,
						},
						{
							Type:    kapi.NodeExternalIP,
							Address: nodeIP,
						},
					},
				},
			}

			fexec := ovntest.NewFakeExec()
			fexec.AddFakeCmd(&ovntest.ExpectedCmd{
				Cmd: fmt.Sprintf("ovs-vsctl --timeout=15 set Open_vSwitch . "+
					"external_ids:ovn-encap-type=geneve "+
					"external_ids:ovn-encap-ip=%s "+
					"external_ids:ovn-remote-probe-interval=%d "+
					"external_ids:ovn-openflow-probe-interval=%d "+
<<<<<<< HEAD
					"external_ids:hostname=\"%s\"",
=======
					"external_ids:hostname=\"%s\" "+
					"external_ids:ovn-monitor-all=true",
>>>>>>> 4c22af99
					nodeIP, interval, ofintval, nodeName),
			})
			fexec.AddFakeCmd(&ovntest.ExpectedCmd{
				Cmd: fmt.Sprintf("ovs-vsctl --timeout=15 " +
					"--if-exists get Open_vSwitch . external_ids:system-id"),
				Output: chassisUUID,
			})
			fexec.AddFakeCmd(&ovntest.ExpectedCmd{
				Cmd: fmt.Sprintf("ovn-sbctl --timeout=15 --data=bare --no-heading --columns=_uuid find "+
					"Encap chassis_name=%s", chassisUUID),
				Output: encapUUID,
			})
			fexec.AddFakeCmd(&ovntest.ExpectedCmd{
				Cmd: fmt.Sprintf("ovn-sbctl --timeout=15 set encap "+
					"%s options:dst_port=%d", encapUUID, encapPort),
			})

			err := util.SetExec(fexec)
			Expect(err).NotTo(HaveOccurred())

			_, err = config.InitConfig(ctx, fexec, nil)
			Expect(err).NotTo(HaveOccurred())
			config.Default.EncapPort = encapPort

			err = setupOVNNode(&node)
			Expect(err).NotTo(HaveOccurred())

			Expect(fexec.CalledMatchesExpected()).To(BeTrue(), fexec.ErrorDesc)
			return nil
		}

		err := app.Run([]string{app.Name})
		Expect(err).NotTo(HaveOccurred())
	})
	It("test watchConfigEndpoints single IP", func() {
		app.Action = func(ctx *cli.Context) error {

			const (
				masterAddress string = "10.1.2.3"
				nbPort        int32  = 1234
				sbPort        int32  = 4321
			)

			fexec := ovntest.NewFakeExec()
			fexec.AddFakeCmd(&ovntest.ExpectedCmd{
				Cmd: fmt.Sprintf("ovs-vsctl --timeout=15 set Open_vSwitch . "+
					"external_ids:ovn-nb=\"tcp:%s\"",
					util.JoinHostPortInt32(masterAddress, nbPort)),
			})

			fexec.AddFakeCmd(&ovntest.ExpectedCmd{
				Cmd: fmt.Sprintf("ovs-vsctl --timeout=15 set Open_vSwitch . "+
					"external_ids:ovn-remote=\"tcp:%s\"",
					util.JoinHostPortInt32(masterAddress, sbPort)),
			})

			err := util.SetExec(fexec)
			Expect(err).NotTo(HaveOccurred())

			fakeClient := fake.NewSimpleClientset(&kapi.EndpointsList{
				Items: []kapi.Endpoints{{
					ObjectMeta: metav1.ObjectMeta{Namespace: "ovn-kubernetes", Name: "ovnkube-db"},
					Subsets: []kapi.EndpointSubset{
						{
							Addresses: []kapi.EndpointAddress{
								{IP: masterAddress},
							},
							Ports: []kapi.EndpointPort{
								{
									Name: "north",
									Port: nbPort,
								},
								{
									Name: "south",
									Port: sbPort,
								},
							},
						},
					},
				}},
			})
			_, err = config.InitConfig(ctx, fexec, nil)
			Expect(err).NotTo(HaveOccurred())

			stopChan := make(chan struct{})
			f, err := factory.NewWatchFactory(fakeClient, stopChan)
			Expect(err).NotTo(HaveOccurred())
			defer close(stopChan)

			cluster := NewClusterController(fakeClient, f, stopChan)
			Expect(cluster).NotTo(BeNil())

			Expect(config.OvnNorth.Address).To(Equal("tcp:1.1.1.1:6641"), "config.OvnNorth.Address does not equal cli arg")
			Expect(config.OvnSouth.Address).To(Equal("tcp:1.1.1.1:6642"), "config.OvnSouth.Address does not equal cli arg")

			err = cluster.watchConfigEndpoints(make(chan bool, 1))
			Expect(err).NotTo(HaveOccurred())

			// Kubernetes endpoints should eventually propogate to OvnNorth/OvnSouth
			Eventually(func() string {
				return config.OvnNorth.Address
			}).Should(Equal(fmt.Sprintf("tcp:%s", util.JoinHostPortInt32(masterAddress, nbPort))), "Northbound DB Port did not get set by watchConfigEndpoints")
			Eventually(func() string {
				return config.OvnSouth.Address
			}).Should(Equal(fmt.Sprintf("tcp:%s", util.JoinHostPortInt32(masterAddress, sbPort))), "Southbound DBPort did not get set by watchConfigEndpoints")

			return nil
		}
		err := app.Run([]string{app.Name, "-nb-address=tcp://1.1.1.1:6641", "-sb-address=tcp://1.1.1.1:6642"})
		Expect(err).NotTo(HaveOccurred())

	})

	It("test watchConfigEndpoints multiple IPs", func() {
		app.Action = func(ctx *cli.Context) error {

			const (
				masterAddress1 string = "10.1.2.3"
				masterAddress2 string = "11.1.2.3"
				nbPort         int32  = 1234
				sbPort         int32  = 4321
			)

			fexec := ovntest.NewFakeExec()
			fexec.AddFakeCmd(&ovntest.ExpectedCmd{
				Cmd: fmt.Sprintf("ovs-vsctl --timeout=15 set Open_vSwitch . "+
					"external_ids:ovn-nb=\"tcp:%s,tcp:%s\"",
					util.JoinHostPortInt32(masterAddress1, nbPort),
					util.JoinHostPortInt32(masterAddress2, nbPort)),
			})

			fexec.AddFakeCmd(&ovntest.ExpectedCmd{
				Cmd: fmt.Sprintf("ovs-vsctl --timeout=15 set Open_vSwitch . "+
					"external_ids:ovn-remote=\"tcp:%s,tcp:%s\"",
					util.JoinHostPortInt32(masterAddress1, sbPort),
					util.JoinHostPortInt32(masterAddress2, sbPort)),
			})

			err := util.SetExec(fexec)
			Expect(err).NotTo(HaveOccurred())

			fakeClient := fake.NewSimpleClientset(&kapi.EndpointsList{
				Items: []kapi.Endpoints{{
					ObjectMeta: metav1.ObjectMeta{Namespace: "ovn-kubernetes", Name: "ovnkube-db"},
					Subsets: []kapi.EndpointSubset{
						{
							Addresses: []kapi.EndpointAddress{
								{IP: masterAddress1}, {IP: masterAddress2},
							},
							Ports: []kapi.EndpointPort{
								{
									Name: "north",
									Port: nbPort,
								},
								{
									Name: "south",
									Port: sbPort,
								},
							},
						},
					},
				}},
			})
			_, err = config.InitConfig(ctx, fexec, nil)
			Expect(err).NotTo(HaveOccurred())

			stopChan := make(chan struct{})
			f, err := factory.NewWatchFactory(fakeClient, stopChan)
			Expect(err).NotTo(HaveOccurred())
			defer close(stopChan)

			cluster := NewClusterController(fakeClient, f, stopChan)
			Expect(cluster).NotTo(BeNil())

			Expect(config.OvnNorth.Address).To(Equal("tcp:1.1.1.1:6641"), "config.OvnNorth.Address does not equal cli arg")
			Expect(config.OvnSouth.Address).To(Equal("tcp:1.1.1.1:6642"), "config.OvnSouth.Address does not equal cli arg")

			err = cluster.watchConfigEndpoints(make(chan bool, 1))
			Expect(err).NotTo(HaveOccurred())

			// Kubernetes endpoints should eventually propogate to OvnNorth/OvnSouth
			Eventually(func() string {
				return config.OvnNorth.Address
			}).Should(Equal(fmt.Sprintf("tcp:%s,tcp:%s", util.JoinHostPortInt32(masterAddress1, nbPort), util.JoinHostPortInt32(masterAddress2, nbPort))), "Northbound DB Port did not get set by watchConfigEndpoints")
			Eventually(func() string {
				return config.OvnSouth.Address
			}).Should(Equal(fmt.Sprintf("tcp:%s,tcp:%s", util.JoinHostPortInt32(masterAddress1, sbPort), util.JoinHostPortInt32(masterAddress2, sbPort))), "Southbound DBPort did not get set by watchConfigEndpoints")

			return nil
		}
		err := app.Run([]string{app.Name, "-nb-address=tcp://1.1.1.1:6641", "-sb-address=tcp://1.1.1.1:6642"})
		Expect(err).NotTo(HaveOccurred())

	})

	It("test watchConfigEndpoints to learn nb and sb addresses", func() {
		app.Action = func(ctx *cli.Context) error {

			const (
				masterAddress1 string = "10.10.2.3"
				masterAddress2 string = "11.10.2.3"
				nbPort         int32  = 5678
				sbPort         int32  = 8765
			)

			fexec := ovntest.NewFakeExec()
			fexec.AddFakeCmd(&ovntest.ExpectedCmd{
				Cmd: fmt.Sprintf("ovs-vsctl --timeout=15 set Open_vSwitch . "+
					"external_ids:ovn-nb=\"tcp:%s,tcp:%s\"",
					util.JoinHostPortInt32(masterAddress1, nbPort),
					util.JoinHostPortInt32(masterAddress2, nbPort)),
			})

			fexec.AddFakeCmd(&ovntest.ExpectedCmd{
				Cmd: fmt.Sprintf("ovs-vsctl --timeout=15 set Open_vSwitch . "+
					"external_ids:ovn-remote=\"tcp:%s,tcp:%s\"",
					util.JoinHostPortInt32(masterAddress1, sbPort),
					util.JoinHostPortInt32(masterAddress2, sbPort)),
			})

			err := util.SetExec(fexec)
			Expect(err).NotTo(HaveOccurred())

			fakeClient := fake.NewSimpleClientset(&kapi.EndpointsList{
				Items: []kapi.Endpoints{{
					ObjectMeta: metav1.ObjectMeta{Namespace: "ovn-kubernetes", Name: "ovnkube-db"},
					Subsets: []kapi.EndpointSubset{
						{
							Addresses: []kapi.EndpointAddress{
								{IP: masterAddress1}, {IP: masterAddress2},
							},
							Ports: []kapi.EndpointPort{
								{
									Name: "north",
									Port: nbPort,
								},
								{
									Name: "south",
									Port: sbPort,
								},
							},
						},
					},
				}},
			})
			_, err = config.InitConfig(ctx, fexec, nil)
			Expect(err).NotTo(HaveOccurred())

			stopChan := make(chan struct{})
			f, err := factory.NewWatchFactory(fakeClient, stopChan)
			Expect(err).NotTo(HaveOccurred())
			defer close(stopChan)

<<<<<<< HEAD
			cluster := NewClusterController(fakeClient, f, stopChan)
=======
			cluster := NewClusterController(fakeClient, f)
>>>>>>> 4c22af99
			Expect(cluster).NotTo(BeNil())

			Expect(config.OvnNorth.Address).To(Equal("watch-endpoint"), "config.OvnNorth.Address does not equal cli arg")
			Expect(config.OvnSouth.Address).To(Equal("watch-endpoint"), "config.OvnSouth.Address does not equal cli arg")
			Expect(config.OvnNorth.Scheme).To(Equal(config.OvnDBSchemeTCP))
			Expect(config.OvnSouth.Scheme).To(Equal(config.OvnDBSchemeTCP))

			err = cluster.watchConfigEndpoints(make(chan bool, 1))
			Expect(err).NotTo(HaveOccurred())

			// Kubernetes endpoints should eventually propogate to OvnNorth/OvnSouth
			Eventually(func() string {
				return config.OvnNorth.Address
			}).Should(Equal(fmt.Sprintf("tcp:%s,tcp:%s", util.JoinHostPortInt32(masterAddress1, nbPort), util.JoinHostPortInt32(masterAddress2, nbPort))), "Northbound DB Port did not get set by watchConfigEndpoints")
			Eventually(func() string {
				return config.OvnSouth.Address
			}).Should(Equal(fmt.Sprintf("tcp:%s,tcp:%s", util.JoinHostPortInt32(masterAddress1, sbPort), util.JoinHostPortInt32(masterAddress2, sbPort))), "Southbound DBPort did not get set by watchConfigEndpoints")

			return nil
		}
		err := app.Run([]string{app.Name, "-nb-address=watch-endpoint", "-sb-address=watch-endpoint", "-manage-db-servers"})
		Expect(err).NotTo(HaveOccurred())

	})
})<|MERGE_RESOLUTION|>--- conflicted
+++ resolved
@@ -59,12 +59,8 @@
 					"external_ids:ovn-encap-ip=%s "+
 					"external_ids:ovn-remote-probe-interval=%d "+
 					"external_ids:ovn-openflow-probe-interval=%d "+
-<<<<<<< HEAD
-					"external_ids:hostname=\"%s\"",
-=======
 					"external_ids:hostname=\"%s\" "+
 					"external_ids:ovn-monitor-all=true",
->>>>>>> 4c22af99
 					nodeIP, interval, ofintval, nodeName),
 			})
 
@@ -117,12 +113,8 @@
 					"external_ids:ovn-encap-ip=%s "+
 					"external_ids:ovn-remote-probe-interval=%d "+
 					"external_ids:ovn-openflow-probe-interval=%d "+
-<<<<<<< HEAD
-					"external_ids:hostname=\"%s\"",
-=======
 					"external_ids:hostname=\"%s\" "+
 					"external_ids:ovn-monitor-all=true",
->>>>>>> 4c22af99
 					nodeIP, interval, ofintval, nodeName),
 			})
 			fexec.AddFakeCmd(&ovntest.ExpectedCmd{
@@ -376,11 +368,7 @@
 			Expect(err).NotTo(HaveOccurred())
 			defer close(stopChan)
 
-<<<<<<< HEAD
 			cluster := NewClusterController(fakeClient, f, stopChan)
-=======
-			cluster := NewClusterController(fakeClient, f)
->>>>>>> 4c22af99
 			Expect(cluster).NotTo(BeNil())
 
 			Expect(config.OvnNorth.Address).To(Equal("watch-endpoint"), "config.OvnNorth.Address does not equal cli arg")
