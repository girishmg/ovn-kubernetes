--- conflicted
+++ resolved
@@ -167,11 +167,7 @@
 	}
 
 	err = util.GatewayInit(clusterIPSubnet, nodeName, ifaceID, localnetGatewayIP,
-<<<<<<< HEAD
-		macAddress, localnetGatewayNextHop, subnet, true, config.Gateway.VLANID)
-=======
 		macAddress, localnetGatewayNextHop, subnet, true, nil)
->>>>>>> c203bea3
 	if err != nil {
 		return fmt.Errorf("failed to localnet gateway: %v", err)
 	}
