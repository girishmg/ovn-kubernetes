// +build linux

package cluster

import (
	"fmt"
	"net"
	"reflect"
	"strings"

	"k8s.io/client-go/tools/cache"

	"github.com/coreos/go-iptables/iptables"
	"github.com/ovn-org/ovn-kubernetes/go-controller/pkg/config"
	"github.com/ovn-org/ovn-kubernetes/go-controller/pkg/factory"
	"github.com/ovn-org/ovn-kubernetes/go-controller/pkg/util"
	"github.com/sirupsen/logrus"

	kapi "k8s.io/api/core/v1"
)

const (
	localnetGatewayIP            = "169.254.33.2/24"
	localnetGatewayNextHop       = "169.254.33.1"
	localnetGatewayNextHopSubnet = "169.254.33.1/24"
	iptableNodePortChain         = "OVN-KUBE-NODEPORT"
)

type iptRule struct {
	table string
	chain string
	args  []string
}

func ensureChain(ipt util.IPTablesHelper, table, chain string) error {
	chains, err := ipt.ListChains(table)
	if err != nil {
		return fmt.Errorf("failed to list iptables chains: %v", err)
	}
	for _, ch := range chains {
		if ch == chain {
			return nil
		}
	}

	return ipt.NewChain(table, chain)
}

func addIptRules(ipt util.IPTablesHelper, rules []iptRule) error {
	for _, r := range rules {
		if err := ensureChain(ipt, r.table, r.chain); err != nil {
			return fmt.Errorf("failed to ensure %s/%s: %v", r.table, r.chain, err)
		}
		exists, err := ipt.Exists(r.table, r.chain, r.args...)
		if !exists && err == nil {
			err = ipt.Insert(r.table, r.chain, 1, r.args...)
		}
		if err != nil {
			return fmt.Errorf("failed to add iptables %s/%s rule %q: %v",
				r.table, r.chain, strings.Join(r.args, " "), err)
		}
	}

	return nil
}

func delIptRules(ipt util.IPTablesHelper, rules []iptRule) {
	for _, r := range rules {
		err := ipt.Delete(r.table, r.chain, r.args...)
		if err != nil {
			logrus.Warningf("failed to delete iptables %s/%s rule %q: %v", r.table, r.chain,
				strings.Join(r.args, " "), err)
		}
	}
}

func generateGatewayNATRules(ifname string, ip string) []iptRule {
	// Allow packets to/from the gateway interface in case defaults deny
	rules := make([]iptRule, 0)
	rules = append(rules, iptRule{
		table: "filter",
		chain: "FORWARD",
		args:  []string{"-i", ifname, "-j", "ACCEPT"},
	})
	rules = append(rules, iptRule{
		table: "filter",
		chain: "FORWARD",
		args: []string{"-o", ifname, "-m", "conntrack", "--ctstate",
			"RELATED,ESTABLISHED", "-j", "ACCEPT"},
	})
	rules = append(rules, iptRule{
		table: "filter",
		chain: "INPUT",
		args:  []string{"-i", ifname, "-m", "comment", "--comment", "from OVN to localhost", "-j", "ACCEPT"},
	})

	// NAT for the interface
	rules = append(rules, iptRule{
		table: "nat",
		chain: "POSTROUTING",
		args:  []string{"-s", ip, "-j", "MASQUERADE"},
	})
	return rules
}

func localnetGatewayNAT(ipt util.IPTablesHelper, ifname, ip string) error {
	rules := generateGatewayNATRules(ifname, ip)
	return addIptRules(ipt, rules)
}

func initLocalnetGateway(nodeName string, clusterIPSubnet []string,
	subnet string, wf *factory.WatchFactory) error {
	ipt, err := util.GetIPTablesHelper(iptables.ProtocolIPv4)
	if err != nil {
		return fmt.Errorf("failed to initialize iptables: %v", err)
	}

	// Create a localnet OVS bridge.
	localnetBridgeName := "br-local"
	_, stderr, err := util.RunOVSVsctl("--may-exist", "add-br",
		localnetBridgeName)
	if err != nil {
		return fmt.Errorf("Failed to create localnet bridge %s"+
			", stderr:%s (%v)", localnetBridgeName, stderr, err)
	}

	_, _, err = util.RunIP("link", "set", localnetBridgeName, "up")
	if err != nil {
		return fmt.Errorf("failed to up %s (%v)", localnetBridgeName, err)
	}

	// Create a localnet bridge nexthop
	localnetBridgeNextHop := "br-nexthop"
	_, stderr, err = util.RunOVSVsctl("--may-exist", "add-port",
		localnetBridgeName, localnetBridgeNextHop, "--", "set",
		"interface", localnetBridgeNextHop, "type=internal")
	if err != nil {
		return fmt.Errorf("Failed to create localnet bridge next hop %s"+
			", stderr:%s (%v)", localnetBridgeNextHop, stderr, err)
	}
	_, _, err = util.RunIP("link", "set", localnetBridgeNextHop, "up")
	if err != nil {
		return fmt.Errorf("failed to up %s (%v)", localnetBridgeNextHop, err)
	}

	// Flush IPv4 address of localnetBridgeNextHop.
	_, _, err = util.RunIP("addr", "flush", "dev", localnetBridgeNextHop)
	if err != nil {
		return fmt.Errorf("failed to flush ip address of %s (%v)",
			localnetBridgeNextHop, err)
	}

	// Set localnetBridgeNextHop with an IP address.
	_, _, err = util.RunIP("addr", "add",
		localnetGatewayNextHopSubnet,
		"dev", localnetBridgeNextHop)
	if err != nil {
		return fmt.Errorf("failed to assign ip address to %s (%v)",
			localnetBridgeNextHop, err)
	}

<<<<<<< HEAD
	ifaceID, macAddress, err := bridgedGatewayNodeSetup(nodeName, localnetBridgeName, util.PhysicalNetworkName)
=======
	ifaceID, macAddress, err := bridgedGatewayNodeSetup(nodeName, localnetBridgeName, localnetBridgeName, true)
>>>>>>> 35d4a96e
	if err != nil {
		return fmt.Errorf("failed to set up shared interface gateway: %v", err)
	}

	err = util.GatewayInit(clusterIPSubnet, nodeName, ifaceID, localnetGatewayIP,
		macAddress, localnetGatewayNextHop, subnet, util.PhysicalNetworkName, nil)
	if err != nil {
		return fmt.Errorf("failed to localnet gateway: %v", err)
	}

	err = localnetGatewayNAT(ipt, localnetBridgeNextHop, localnetGatewayIP)
	if err != nil {
		return fmt.Errorf("Failed to add NAT rules for localnet gateway (%v)",
			err)
	}

	if config.Gateway.NodeportEnable {
		return localnetNodePortWatcher(ipt, wf)
	}

	return nil
}

func localnetIptRules(svc *kapi.Service) []iptRule {
	rules := make([]iptRule, 0)
	for _, svcPort := range svc.Spec.Ports {
		protocol := svcPort.Protocol
		if protocol != kapi.ProtocolUDP && protocol != kapi.ProtocolTCP {
			protocol = kapi.ProtocolTCP
		}

		nodePort := fmt.Sprintf("%d", svcPort.NodePort)
		rules = append(rules, iptRule{
			table: "nat",
			chain: iptableNodePortChain,
			args: []string{"-p", string(protocol), "--dport", nodePort, "-j", "DNAT", "--to-destination",
				net.JoinHostPort(strings.Split(localnetGatewayIP, "/")[0], nodePort)},
		})
		rules = append(rules, iptRule{
			table: "filter",
			chain: iptableNodePortChain,
			args:  []string{"-p", string(protocol), "--dport", nodePort, "-j", "ACCEPT"},
		})
	}
	return rules
}

// AddService adds service and creates corresponding resources in OVN
func localnetAddService(svc *kapi.Service) error {
	if !util.ServiceTypeHasNodePort(svc) {
		return nil
	}
	ipt, err := util.GetIPTablesHelper(iptables.ProtocolIPv4)
	if err != nil {
		return fmt.Errorf("failed to initialize iptables: %v", err)
	}
	rules := localnetIptRules(svc)
	logrus.Debugf("Add rules %v for service %v", rules, svc.Name)
	return addIptRules(ipt, rules)
}

func localnetDeleteService(svc *kapi.Service) error {
	if !util.ServiceTypeHasNodePort(svc) {
		return nil
	}
	ipt, err := util.GetIPTablesHelper(iptables.ProtocolIPv4)
	if err != nil {
		return fmt.Errorf("failed to initialize iptables: %v", err)
	}
	rules := localnetIptRules(svc)
	logrus.Debugf("Delete rules %v for service %v", rules, svc.Name)
	delIptRules(ipt, rules)
	return nil
}

func localnetNodePortWatcher(ipt util.IPTablesHelper, wf *factory.WatchFactory) error {
	// delete all the existing OVN-NODEPORT rules
	// TODO: Add a localnetSyncService method to remove the stale entries only
	_ = ipt.ClearChain("nat", iptableNodePortChain)
	_ = ipt.ClearChain("filter", iptableNodePortChain)

	rules := make([]iptRule, 0)
	rules = append(rules, iptRule{
		table: "nat",
		chain: "PREROUTING",
		args:  []string{"-j", iptableNodePortChain},
	})
	rules = append(rules, iptRule{
		table: "nat",
		chain: "OUTPUT",
		args:  []string{"-j", iptableNodePortChain},
	})
	rules = append(rules, iptRule{
		table: "filter",
		chain: "FORWARD",
		args:  []string{"-j", iptableNodePortChain},
	})

	if err := addIptRules(ipt, rules); err != nil {
		return err
	}

	_, err := wf.AddServiceHandler(cache.ResourceEventHandlerFuncs{
		AddFunc: func(obj interface{}) {
			svc := obj.(*kapi.Service)
			err := localnetAddService(svc)
			if err != nil {
				logrus.Errorf("Error in adding service: %v", err)
			}
		},
		UpdateFunc: func(old, new interface{}) {
			svcNew := new.(*kapi.Service)
			svcOld := old.(*kapi.Service)
			if reflect.DeepEqual(svcNew.Spec, svcOld.Spec) {
				return
			}
			err := localnetDeleteService(svcOld)
			if err != nil {
				logrus.Errorf("Error in deleting service - %v", err)
			}
			err = localnetAddService(svcNew)
			if err != nil {
				logrus.Errorf("Error in modifying service: %v", err)
			}
		},
		DeleteFunc: func(obj interface{}) {
			svc := obj.(*kapi.Service)
			err := localnetDeleteService(svc)
			if err != nil {
				logrus.Errorf("Error in deleting service - %v", err)
			}
		},
	}, nil)
	return err
}

func cleanupLocalnetGateway(physnet string) error {
	// get bridgeName from ovn-bridge-mappings.
	stdout, stderr, err := util.RunOVSVsctl("--if-exists", "get", "Open_vSwitch", ".",
		"external_ids:ovn-bridge-mappings")
	if err != nil {
		return fmt.Errorf("Failed to get ovn-bridge-mappings stderr:%s (%v)", stderr, err)
	}
	bridgeMappings := strings.Split(stdout, ",")
	for _, bridgeMapping := range bridgeMappings {
		m := strings.Split(bridgeMapping, ":")
		if physnet == m[0] {
			bridgeName := m[1]
			_, stderr, err = util.RunOVSVsctl("--", "--if-exists", "del-br", bridgeName)
			if err != nil {
				return fmt.Errorf("Failed to ovs-vsctl del-br %s stderr:%s (%v)", bridgeName, stderr, err)
			}
			break
		}
	}

	return nil
}<|MERGE_RESOLUTION|>--- conflicted
+++ resolved
@@ -159,11 +159,8 @@
 			localnetBridgeNextHop, err)
 	}
 
-<<<<<<< HEAD
-	ifaceID, macAddress, err := bridgedGatewayNodeSetup(nodeName, localnetBridgeName, util.PhysicalNetworkName)
-=======
-	ifaceID, macAddress, err := bridgedGatewayNodeSetup(nodeName, localnetBridgeName, localnetBridgeName, true)
->>>>>>> 35d4a96e
+	ifaceID, macAddress, err := bridgedGatewayNodeSetup(nodeName, localnetBridgeName, localnetBridgeName,
+		util.PhysicalNetworkName, true)
 	if err != nil {
 		return fmt.Errorf("failed to set up shared interface gateway: %v", err)
 	}
