--- conflicted
+++ resolved
@@ -312,12 +312,6 @@
 	ifaceID, macAddress, err := bridgedGatewayNodeSetup(nodeName, bridgeName)
 	if err != nil {
 		return fmt.Errorf("failed to set up shared interface gateway: %v", err)
-<<<<<<< HEAD
-	}
-
-	err = util.GatewayInit(clusterIPSubnet, nodeName, ifaceID, ipAddress,
-		macAddress, gwNextHop, subnet, true, config.Gateway.VLANID)
-=======
 	}
 
 	var lspArgs []string
@@ -328,7 +322,6 @@
 
 	err = util.GatewayInit(clusterIPSubnet, nodeName, ifaceID, ipAddress,
 		macAddress, gwNextHop, subnet, true, lspArgs)
->>>>>>> c203bea3
 	if err != nil {
 		return fmt.Errorf("failed to init shared interface gateway: %v", err)
 	}
@@ -354,8 +347,6 @@
 	}
 
 	return nil
-<<<<<<< HEAD
-=======
 }
 
 func cleanupSharedGateway() error {
@@ -373,5 +364,4 @@
 		}
 	}
 	return nil
->>>>>>> c203bea3
 }