// +build linux

package cluster

import (
	"bytes"
	"fmt"
	"net"
	"syscall"

	"github.com/urfave/cli"
	"k8s.io/client-go/kubernetes/fake"

	"github.com/ovn-org/ovn-kubernetes/go-controller/pkg/config"
	"github.com/ovn-org/ovn-kubernetes/go-controller/pkg/factory"
	ovntest "github.com/ovn-org/ovn-kubernetes/go-controller/pkg/testing"
	"github.com/ovn-org/ovn-kubernetes/go-controller/pkg/util"

	"github.com/containernetworking/plugins/pkg/ns"
	"github.com/coreos/go-iptables/iptables"
	"github.com/vishvananda/netlink"

	. "github.com/onsi/ginkgo"
	. "github.com/onsi/gomega"
)

func addNodeportLBs(fexec *ovntest.FakeExec, nodeName, tcpLBUUID, udpLBUUID string) {
	fexec.AddFakeCmdsNoOutputNoError([]string{
		"ovn-nbctl --timeout=15 --data=bare --no-heading --columns=_uuid find load_balancer external_ids:TCP_lb_gateway_router=GR_" + nodeName,
		"ovn-nbctl --timeout=15 --data=bare --no-heading --columns=_uuid find load_balancer external_ids:UDP_lb_gateway_router=GR_" + nodeName,
	})
	fexec.AddFakeCmd(&ovntest.ExpectedCmd{
		Cmd:    "ovn-nbctl --timeout=15 -- create load_balancer external_ids:TCP_lb_gateway_router=GR_" + nodeName + " protocol=tcp",
		Output: tcpLBUUID,
	})
	fexec.AddFakeCmd(&ovntest.ExpectedCmd{
		Cmd:    "ovn-nbctl --timeout=15 -- create load_balancer external_ids:UDP_lb_gateway_router=GR_" + nodeName + " protocol=udp",
		Output: udpLBUUID,
	})
	fexec.AddFakeCmdsNoOutputNoError([]string{
		"ovn-nbctl --timeout=15 set logical_router GR_node1 load_balancer=" + tcpLBUUID,
		"ovn-nbctl --timeout=15 add logical_router GR_node1 load_balancer " + udpLBUUID,
	})
}

func shareGatewayInterfaceTest(app *cli.App, testNS ns.NetNS,
	eth0Name, eth0MAC, eth0IP, eth0GWIP, eth0CIDR string, gatewayVLANID uint) {
	app.Action = func(ctx *cli.Context) error {
		const (
			nodeName          string = "node1"
			lrpMAC            string = "00:00:00:05:46:c3"
			lrpIP             string = "100.64.0.3"
			lrpCIDR           string = lrpIP + "/16"
			clusterRouterUUID string = "5cedba03-679f-41f3-b00e-b8ed7437bc6c"
			systemID          string = "cb9ec8fa-b409-4ef3-9f42-d9283c47aac6"
			tcpLBUUID         string = "d2e858b2-cb5a-441b-a670-ed450f79a91f"
			udpLBUUID         string = "12832f14-eb0f-44d4-b8db-4cccbc73c792"
			nodeSubnet        string = "10.1.1.0/24"
			gwRouter          string = "GR_" + nodeName
			clusterIPNet      string = "10.1.0.0"
			clusterCIDR       string = clusterIPNet + "/16"
			mgtPortName       string = "k8s-" + nodeName
			mgtPortIP         string = "10.1.1.2"
		)

		fexec := ovntest.NewFakeExec()
		fexec.AddFakeCmd(&ovntest.ExpectedCmd{
			Cmd: "ovs-vsctl --timeout=15 -- br-exists eth0",
			Err: fmt.Errorf(""),
		})
		fexec.AddFakeCmd(&ovntest.ExpectedCmd{
			Cmd: "ovs-vsctl --timeout=15 -- --may-exist add-br breth0 -- br-set-external-id breth0 bridge-id breth0 -- br-set-external-id breth0 bridge-uplink eth0 -- set bridge breth0 fail-mode=standalone other_config:hwaddr=" + eth0MAC + " -- --may-exist add-port breth0 eth0 -- set port eth0 other-config:transient=true",
			Action: func() error {
				return testNS.Do(func(ns.NetNS) error {
					defer GinkgoRecover()

					hwaddr, err := net.ParseMAC(eth0MAC)
					Expect(err).NotTo(HaveOccurred())

					// Create breth0 as a dummy link
					err = netlink.LinkAdd(&netlink.Dummy{
						LinkAttrs: netlink.LinkAttrs{
							Name:         "br" + eth0Name,
							HardwareAddr: hwaddr,
						},
					})
					Expect(err).NotTo(HaveOccurred())
					_, err = netlink.LinkByName("br" + eth0Name)
					Expect(err).NotTo(HaveOccurred())
					return nil
				})
			},
		})
		fexec.AddFakeCmd(&ovntest.ExpectedCmd{
			Cmd:    "ovs-vsctl --timeout=15 --if-exists get interface breth0 mac_in_use",
			Output: eth0MAC,
		})
		fexec.AddFakeCmdsNoOutputNoError([]string{
			"ovs-vsctl --timeout=15 set bridge breth0 other-config:hwaddr=" + eth0MAC,
			"ovs-vsctl --timeout=15 set Open_vSwitch . external_ids:ovn-bridge-mappings=" + util.PhysicalNetworkName + ":breth0",
		})
		fexec.AddFakeCmd(&ovntest.ExpectedCmd{
			Cmd:    "ovn-nbctl --timeout=15 --data=bare --no-heading --columns=_uuid find logical_router external_ids:k8s-cluster-router=yes",
			Output: clusterRouterUUID,
		})
		fexec.AddFakeCmd(&ovntest.ExpectedCmd{
			Cmd:    "ovn-sbctl --timeout=15 --data=bare --no-heading --columns=name find Chassis hostname=" + nodeName,
			Output: systemID,
		})
		fexec.AddFakeCmdsNoOutputNoError([]string{
			"ovn-nbctl --timeout=15 -- --may-exist lr-add " + gwRouter + " -- set logical_router " + gwRouter + " options:chassis=" + systemID + " external_ids:physical_ip=" + eth0IP,
		})
		fexec.AddFakeCmd(&ovntest.ExpectedCmd{
			Cmd:    "ovn-nbctl --timeout=15 get logical_switch_port jtor-" + gwRouter + " dynamic_addresses",
			Output: "",
		})
		fexec.AddFakeCmdsNoOutputNoError([]string{
			"ovn-nbctl --timeout=15 --wait=sb --may-exist lsp-add join jtor-GR_" + nodeName + " -- --if-exists clear logical_switch_port jtor-GR_" + nodeName + " dynamic_addresses -- lsp-set-addresses jtor-GR_" + nodeName + " dynamic",
		})
		fexec.AddFakeCmd(&ovntest.ExpectedCmd{
			Cmd:    "ovn-nbctl --timeout=15 get logical_switch_port jtor-" + gwRouter + " dynamic_addresses",
			Output: lrpMAC + " " + lrpIP,
		})
		fexec.AddFakeCmd(&ovntest.ExpectedCmd{
			Cmd:    "ovn-nbctl --timeout=15 --if-exists get logical_switch join other-config:subnet",
			Output: "\"100.64.0.1/16\"",
		})
		fexec.AddFakeCmdsNoOutputNoError([]string{
			"ovn-nbctl --timeout=15 -- --may-exist lrp-add GR_" + nodeName + " rtoj-GR_" + nodeName + " " + lrpMAC + " " + lrpCIDR + " -- set logical_switch_port jtor-GR_" + nodeName + " type=router options:router-port=rtoj-GR_" + nodeName + " addresses=router",
			"ovn-nbctl --timeout=15 set logical_router " + gwRouter + " options:lb_force_snat_ip=" + lrpIP,
			"ovn-nbctl --timeout=15 --may-exist lr-route-add " + gwRouter + " " + clusterCIDR + " 100.64.0.1",
		})
		fexec.AddFakeCmd(&ovntest.ExpectedCmd{
			Cmd: "ovn-nbctl --timeout=15 --data=bare --format=table --no-heading --columns=name,options find logical_router options:lb_force_snat_ip!=-",
			Output: fmt.Sprintf(`%s      chassis=%s lb_force_snat_ip=%s
GR_openshift-master-node chassis=6a47b33b-89d3-4d65-ac31-b19b549326c7 lb_force_snat_ip=100.64.0.4`, gwRouter, systemID, lrpIP),
		})
		fexec.AddFakeCmdsNoOutputNoError([]string{
			"ovn-nbctl --timeout=15 --may-exist lr-route-add " + clusterRouterUUID + " 0.0.0.0/0 " + lrpIP,
		})
		addNodeportLBs(fexec, nodeName, tcpLBUUID, udpLBUUID)
		fexec.AddFakeCmdsNoOutputNoError([]string{
			"ovn-nbctl --timeout=15 --may-exist ls-add ext_" + nodeName,
		})
		localnetPortCmd := "ovn-nbctl --timeout=15 -- --may-exist lsp-add ext_" + nodeName + " breth0_" + nodeName + " -- lsp-set-addresses breth0_" + nodeName + " unknown -- lsp-set-type breth0_" + nodeName + " localnet -- lsp-set-options breth0_" + nodeName + " network_name=" + util.PhysicalNetworkName
		if gatewayVLANID != 0 {
			localnetPortCmd += fmt.Sprintf(" -- set logical_switch_port breth0_%s tag_request=%d", nodeName, gatewayVLANID)
		}
		fexec.AddFakeCmdsNoOutputNoError([]string{
			localnetPortCmd,
			"ovn-nbctl --timeout=15 -- --may-exist lrp-add " + gwRouter + " rtoe-" + gwRouter + " " + eth0MAC + " " + eth0CIDR + " -- set logical_router_port rtoe-" + gwRouter + " external-ids:gateway-physical-ip=yes",
			"ovn-nbctl --timeout=15 -- --may-exist lsp-add ext_" + nodeName + " etor-" + gwRouter + " -- set logical_switch_port etor-" + gwRouter + " type=router options:router-port=rtoe-" + gwRouter + " addresses=\"" + eth0MAC + "\"",
			"ovn-nbctl --timeout=15 --may-exist lr-route-add " + gwRouter + " 0.0.0.0/0 " + eth0GWIP + " rtoe-" + gwRouter,
			"ovn-nbctl --timeout=15 --may-exist lr-nat-add " + gwRouter + " snat " + eth0IP + " " + clusterCIDR,
			"ovn-nbctl --timeout=15 --may-exist lr-route-add " + clusterRouterUUID + " " + lrpIP + " " + lrpIP,
			"ovn-nbctl --timeout=15 --may-exist --policy=src-ip lr-route-add " + clusterRouterUUID + " " + nodeSubnet + " " + lrpIP,
		})
		fexec.AddFakeCmd(&ovntest.ExpectedCmd{
			Cmd:    "ovn-nbctl --timeout=15 --data=bare --no-heading --columns=_uuid find logical_router external_ids:k8s-cluster-router=yes",
			Output: clusterRouterUUID,
			Action: func() error {
				defer GinkgoRecover()

				err := netlink.LinkAdd(&netlink.Dummy{
					LinkAttrs: netlink.LinkAttrs{
						Name: mgtPortName,
					},
				})
				Expect(err).NotTo(HaveOccurred())
				l, err := netlink.LinkByName(mgtPortName)
				Expect(err).NotTo(HaveOccurred())
				err = netlink.LinkSetUp(l)
				Expect(err).NotTo(HaveOccurred())

				// Add an IP address
				addr, err := netlink.ParseAddr(mgtPortIP + "/24")
				Expect(err).NotTo(HaveOccurred())
				err = netlink.AddrAdd(l, addr)
				Expect(err).NotTo(HaveOccurred())

				return nil
			},
		})
		fexec.AddFakeCmdsNoOutputNoError([]string{
			"ovn-nbctl --timeout=15 --may-exist lr-route-add " + clusterRouterUUID + " " + eth0IP + "/32 " + mgtPortIP,
		})
		fexec.AddFakeCmd(&ovntest.ExpectedCmd{
			Cmd:    "ovs-vsctl --timeout=15 wait-until Interface patch-breth0_node1-to-br-int ofport>0 -- get Interface patch-breth0_node1-to-br-int ofport",
			Output: "5",
		})
		fexec.AddFakeCmd(&ovntest.ExpectedCmd{
			Cmd:    "ovs-vsctl --timeout=15 --if-exists get interface eth0 ofport",
			Output: "7",
		})
		fexec.AddFakeCmdsNoOutputNoError([]string{
			"ovs-ofctl add-flow breth0 priority=100, in_port=5, ip, actions=ct(commit, zone=64000), output:7",
			"ovs-ofctl add-flow breth0 priority=50, in_port=7, ip, actions=ct(zone=64000, table=1)",
			"ovs-ofctl add-flow breth0 priority=100, table=1, ct_state=+trk+est, actions=output:5",
			"ovs-ofctl add-flow breth0 priority=100, table=1, ct_state=+trk+rel, actions=output:5",
			"ovs-ofctl add-flow breth0 priority=0, table=1, actions=output:LOCAL",
		})
		// nodePortWatcher()
		fexec.AddFakeCmd(&ovntest.ExpectedCmd{
			Cmd:    "ovs-vsctl --timeout=15 --if-exists get interface patch-breth0_node1-to-br-int ofport",
			Output: "9",
		})
		fexec.AddFakeCmd(&ovntest.ExpectedCmd{
			Cmd:    "ovs-vsctl --timeout=15 --if-exists get interface eth0 ofport",
			Output: "11",
		})
		// syncServices()
		fexec.AddFakeCmd(&ovntest.ExpectedCmd{
			Cmd:    "ovs-vsctl --timeout=15 --if-exists get interface eth0 ofport",
			Output: "11",
		})

		// syncServices()
		fexec.AddFakeCmd(&ovntest.ExpectedCmd{
			Cmd: "ovs-ofctl dump-flows breth0",
			Output: `cookie=0x0, duration=8366.605s, table=0, n_packets=0, n_bytes=0, priority=100,ip,in_port="patch-breth0_no" actions=ct(commit,zone=64000),output:eth0
cookie=0x0, duration=8366.603s, table=0, n_packets=10642, n_bytes=10370438, priority=50,ip,in_port=eth0 actions=ct(table=1,zone=64000)
cookie=0x0, duration=8366.705s, table=0, n_packets=11549, n_bytes=1746901, priority=0 actions=NORMAL
cookie=0x0, duration=8366.602s, table=1, n_packets=0, n_bytes=0, priority=100,ct_state=+est+trk actions=output:"patch-breth0_no"
cookie=0x0, duration=8366.600s, table=1, n_packets=0, n_bytes=0, priority=100,ct_state=+rel+trk actions=output:"patch-breth0_no"
cookie=0x0, duration=8366.597s, table=1, n_packets=10641, n_bytes=10370087, priority=0 actions=LOCAL
`,
		})

		err := util.SetExec(fexec)
		Expect(err).NotTo(HaveOccurred())

		_, err = config.InitConfig(ctx, fexec, nil)
		Expect(err).NotTo(HaveOccurred())

		fakeClient := &fake.Clientset{}
		stop := make(chan struct{})
		wf, err := factory.NewWatchFactory(fakeClient, stop)
		Expect(err).NotTo(HaveOccurred())
		defer wf.Shutdown()

<<<<<<< HEAD
		cluster := OvnNodeController{
=======
		cluster := OvnClusterController{
>>>>>>> c203bea3
			watchFactory: wf,
		}

		ipt, err := util.NewFakeWithProtocol(iptables.ProtocolIPv4)
		Expect(err).NotTo(HaveOccurred())

		err = testNS.Do(func(ns.NetNS) error {
			defer GinkgoRecover()

			err = cluster.initGateway(nodeName, []string{clusterCIDR}, nodeSubnet)
			Expect(err).NotTo(HaveOccurred())

			// Verify the code moved eth0's IP address, MAC, and routes
			// over to breth0
			l, err := netlink.LinkByName("breth0")
			Expect(err).NotTo(HaveOccurred())
			addrs, err := netlink.AddrList(l, syscall.AF_INET)
			Expect(err).NotTo(HaveOccurred())
			var found bool
			expectedAddr, err := netlink.ParseAddr(eth0CIDR)
			Expect(err).NotTo(HaveOccurred())
			for _, a := range addrs {
				if a.IP.Equal(expectedAddr.IP) && bytes.Equal(a.Mask, expectedAddr.Mask) {
					found = true
					break
				}
			}
			Expect(found).To(BeTrue())

			Expect(l.Attrs().HardwareAddr.String()).To(Equal(eth0MAC))
			return nil
		})

		Expect(fexec.CalledMatchesExpected()).To(BeTrue())

		expectedTables := map[string]util.FakeTable{
			"filter": {},
			"nat":    {},
		}
		Expect(ipt.MatchState(expectedTables)).NotTo(HaveOccurred())
		return nil
	}

	err := app.Run([]string{
		app.Name,
		"--init-gateways",
		"--gateway-interface=" + eth0Name,
		"--nodeport",
		"--gateway-vlanid=" + fmt.Sprintf("%d", gatewayVLANID),
	})
	Expect(err).NotTo(HaveOccurred())
}

func spareGatewayInterfaceTest(app *cli.App, testNS ns.NetNS,
	eth0Name, eth0MAC, eth0IP, eth0GWIP, eth0CIDR string, gatewayVLANID uint) {
	app.Action = func(ctx *cli.Context) error {
		const (
			nodeName          string = "node1"
			lrpMAC            string = "00:00:00:05:46:c3"
			lrpIP             string = "100.64.0.3"
			lrpCIDR           string = lrpIP + "/16"
			clusterRouterUUID string = "5cedba03-679f-41f3-b00e-b8ed7437bc6c"
			systemID          string = "cb9ec8fa-b409-4ef3-9f42-d9283c47aac6"
			tcpLBUUID         string = "d2e858b2-cb5a-441b-a670-ed450f79a91f"
			udpLBUUID         string = "12832f14-eb0f-44d4-b8db-4cccbc73c792"
			nodeSubnet        string = "10.1.1.0/24"
			gwRouter          string = "GR_" + nodeName
			clusterIPNet      string = "10.1.0.0"
			clusterCIDR       string = clusterIPNet + "/16"
		)

		fexec := ovntest.NewFakeExec()
		if gatewayVLANID == 0 {
			fexec.AddFakeCmdsNoOutputNoError([]string{
				"ovs-vsctl --timeout=15 -- --may-exist add-port br-int eth0 -- set interface eth0 external-ids:iface-id=eth0_" + nodeName + " external-ids:physical-ip=" + eth0CIDR,
			})
		} else {
			fexec.AddFakeCmdsNoOutputNoError([]string{
				"ovs-vsctl --timeout=15 -- --may-exist add-port br-int eth0 -- set interface eth0 external-ids:iface-id=eth0_" + nodeName + " external-ids:physical-ip=" + eth0CIDR + fmt.Sprintf(" -- set port eth0 tag=%d", gatewayVLANID),
			})
		}
		fexec.AddFakeCmd(&ovntest.ExpectedCmd{
			Cmd:    "ovs-vsctl --timeout=15 --if-exists get interface eth0 mac_in_use",
			Output: eth0MAC,
		})
		fexec.AddFakeCmdsNoOutputNoError([]string{
			"ip addr flush dev eth0",
		})
		fexec.AddFakeCmd(&ovntest.ExpectedCmd{
			Cmd:    "ovn-nbctl --timeout=15 --data=bare --no-heading --columns=_uuid find logical_router external_ids:k8s-cluster-router=yes",
			Output: clusterRouterUUID,
		})
		fexec.AddFakeCmd(&ovntest.ExpectedCmd{
			Cmd:    "ovn-sbctl --timeout=15 --data=bare --no-heading --columns=name find Chassis hostname=" + nodeName,
			Output: systemID,
		})
		fexec.AddFakeCmdsNoOutputNoError([]string{
			"ovn-nbctl --timeout=15 -- --may-exist lr-add " + gwRouter + " -- set logical_router " + gwRouter + " options:chassis=" + systemID + " external_ids:physical_ip=" + eth0IP,
		})
		fexec.AddFakeCmd(&ovntest.ExpectedCmd{
			Cmd:    "ovn-nbctl --timeout=15 get logical_switch_port jtor-" + gwRouter + " dynamic_addresses",
			Output: "",
		})
		fexec.AddFakeCmdsNoOutputNoError([]string{
			"ovn-nbctl --timeout=15 --wait=sb --may-exist lsp-add join jtor-GR_" + nodeName + " -- --if-exists clear logical_switch_port jtor-GR_" + nodeName + " dynamic_addresses -- lsp-set-addresses jtor-GR_" + nodeName + " dynamic",
		})
		fexec.AddFakeCmd(&ovntest.ExpectedCmd{
			Cmd:    "ovn-nbctl --timeout=15 get logical_switch_port jtor-" + gwRouter + " dynamic_addresses",
			Output: lrpMAC + " " + lrpIP,
		})
		fexec.AddFakeCmd(&ovntest.ExpectedCmd{
			Cmd:    "ovn-nbctl --timeout=15 --if-exists get logical_switch join other-config:subnet",
			Output: "\"100.64.0.1/16\"",
		})
		fexec.AddFakeCmdsNoOutputNoError([]string{
			"ovn-nbctl --timeout=15 -- --may-exist lrp-add GR_" + nodeName + " rtoj-GR_" + nodeName + " " + lrpMAC + " " + lrpCIDR + " -- set logical_switch_port jtor-GR_" + nodeName + " type=router options:router-port=rtoj-GR_" + nodeName + " addresses=router",
			"ovn-nbctl --timeout=15 set logical_router " + gwRouter + " options:lb_force_snat_ip=" + lrpIP,
			"ovn-nbctl --timeout=15 --may-exist lr-route-add " + gwRouter + " " + clusterCIDR + " 100.64.0.1",
		})
		fexec.AddFakeCmd(&ovntest.ExpectedCmd{
			Cmd: "ovn-nbctl --timeout=15 --data=bare --format=table --no-heading --columns=name,options find logical_router options:lb_force_snat_ip!=-",
			Output: fmt.Sprintf(`%s      chassis=%s lb_force_snat_ip=%s
GR_openshift-master-node chassis=6a47b33b-89d3-4d65-ac31-b19b549326c7 lb_force_snat_ip=100.64.0.4`, gwRouter, systemID, lrpIP),
		})
		fexec.AddFakeCmdsNoOutputNoError([]string{
			"ovn-nbctl --timeout=15 --may-exist lr-route-add " + clusterRouterUUID + " 0.0.0.0/0 " + lrpIP,
		})
		addNodeportLBs(fexec, nodeName, tcpLBUUID, udpLBUUID)
		fexec.AddFakeCmdsNoOutputNoError([]string{
			"ovn-nbctl --timeout=15 --may-exist ls-add ext_" + nodeName,
			"ovn-nbctl --timeout=15 -- --may-exist lsp-add ext_" + nodeName + " eth0_" + nodeName + " -- lsp-set-addresses eth0_" + nodeName + " unknown",
			"ovn-nbctl --timeout=15 -- --may-exist lrp-add " + gwRouter + " rtoe-" + gwRouter + " " + eth0MAC + " " + eth0CIDR + " -- set logical_router_port rtoe-" + gwRouter + " external-ids:gateway-physical-ip=yes",
			"ovn-nbctl --timeout=15 -- --may-exist lsp-add ext_" + nodeName + " etor-" + gwRouter + " -- set logical_switch_port etor-" + gwRouter + " type=router options:router-port=rtoe-" + gwRouter + " addresses=\"" + eth0MAC + "\"",
			"ovn-nbctl --timeout=15 --may-exist lr-route-add " + gwRouter + " 0.0.0.0/0 " + eth0GWIP + " rtoe-" + gwRouter,
			"ovn-nbctl --timeout=15 --may-exist lr-nat-add " + gwRouter + " snat " + eth0IP + " " + clusterCIDR,
			"ovn-nbctl --timeout=15 --may-exist lr-route-add " + clusterRouterUUID + " " + lrpIP + " " + lrpIP,
			"ovn-nbctl --timeout=15 --may-exist --policy=src-ip lr-route-add " + clusterRouterUUID + " " + nodeSubnet + " " + lrpIP,
		})

		err := util.SetExec(fexec)
		Expect(err).NotTo(HaveOccurred())

		_, err = config.InitConfig(ctx, fexec, nil)
		Expect(err).NotTo(HaveOccurred())

		fakeClient := &fake.Clientset{}
		stop := make(chan struct{})
		wf, err := factory.NewWatchFactory(fakeClient, stop)
		Expect(err).NotTo(HaveOccurred())
		defer wf.Shutdown()

<<<<<<< HEAD
		cluster := OvnNodeController{
=======
		cluster := OvnClusterController{
>>>>>>> c203bea3
			watchFactory: wf,
		}

		ipt, err := util.NewFakeWithProtocol(iptables.ProtocolIPv4)
		Expect(err).NotTo(HaveOccurred())

		err = testNS.Do(func(ns.NetNS) error {
			defer GinkgoRecover()

			err = cluster.initGateway(nodeName, []string{clusterCIDR}, nodeSubnet)
			Expect(err).NotTo(HaveOccurred())

			// Verify the code didn't touch eth0's IP and MAC
			l, err := netlink.LinkByName("eth0")
			Expect(err).NotTo(HaveOccurred())
			addrs, err := netlink.AddrList(l, syscall.AF_INET)
			Expect(err).NotTo(HaveOccurred())
			var found bool
			expectedAddr, err := netlink.ParseAddr(eth0CIDR)
			Expect(err).NotTo(HaveOccurred())
			for _, a := range addrs {
				if a.IP.Equal(expectedAddr.IP) && bytes.Equal(a.Mask, expectedAddr.Mask) {
					found = true
					break
				}
			}
			Expect(found).To(BeTrue())
			Expect(l.Attrs().HardwareAddr.String()).To(Equal(eth0MAC))
			return nil
		})

		Expect(fexec.CalledMatchesExpected()).To(BeTrue())

		expectedTables := map[string]util.FakeTable{
			"filter": {},
			"nat":    {},
		}
		Expect(ipt.MatchState(expectedTables)).NotTo(HaveOccurred())
		return nil
	}

	err := app.Run([]string{
		app.Name,
		"--init-gateways",
		"--gateway-interface=" + eth0Name,
		"--gateway-spare-interface",
		"--nodeport",
		"--gateway-vlanid=" + fmt.Sprintf("%d", gatewayVLANID),
	})
	Expect(err).NotTo(HaveOccurred())
}

var _ = Describe("Gateway Init Operations", func() {
	var app *cli.App
	var testNS ns.NetNS

	BeforeEach(func() {
		var err error
		testNS, err = ns.NewNS()
		Expect(err).NotTo(HaveOccurred())

		// Restore global default values before each testcase
		config.RestoreDefaultConfig()

		app = cli.NewApp()
		app.Name = "test"
		app.Flags = config.Flags
	})

	AfterEach(func() {
		Expect(testNS.Close()).To(Succeed())
	})

	It("sets up a localnet gateway", func() {
		app.Action = func(ctx *cli.Context) error {
			const (
				nodeName          string = "node1"
				lrpMAC            string = "00:00:00:05:46:c3"
				brLocalnetMAC     string = "11:22:33:44:55:66"
				lrpIP             string = "100.64.0.3"
				lrpCIDR           string = lrpIP + "/16"
				clusterRouterUUID string = "5cedba03-679f-41f3-b00e-b8ed7437bc6c"
				systemID          string = "cb9ec8fa-b409-4ef3-9f42-d9283c47aac6"
				tcpLBUUID         string = "d2e858b2-cb5a-441b-a670-ed450f79a91f"
				udpLBUUID         string = "12832f14-eb0f-44d4-b8db-4cccbc73c792"
				nodeSubnet        string = "10.1.1.0/24"
				gwRouter          string = "GR_" + nodeName
				clusterIPNet      string = "10.1.0.0"
				clusterCIDR       string = clusterIPNet + "/16"
			)

			fexec := ovntest.NewFakeExec()
			fexec.AddFakeCmdsNoOutputNoError([]string{
				"ovs-vsctl --timeout=15 --may-exist add-br br-local",
				"ip link set br-local up",
				"ovs-vsctl --timeout=15 --may-exist add-port br-local br-nexthop -- set interface br-nexthop type=internal",
				"ip link set br-nexthop up",
				"ip addr flush dev br-nexthop",
				"ip addr add 169.254.33.1/24 dev br-nexthop",
			})
			fexec.AddFakeCmd(&ovntest.ExpectedCmd{
				Cmd:    "ovs-vsctl --timeout=15 --if-exists get interface br-local mac_in_use",
				Output: brLocalnetMAC,
			})
			fexec.AddFakeCmdsNoOutputNoError([]string{
				"ovs-vsctl --timeout=15 set bridge br-local other-config:hwaddr=" + brLocalnetMAC,
				"ovs-vsctl --timeout=15 set Open_vSwitch . external_ids:ovn-bridge-mappings=" + util.PhysicalNetworkName + ":br-local",
			})
			fexec.AddFakeCmd(&ovntest.ExpectedCmd{
				Cmd:    "ovn-nbctl --timeout=15 --data=bare --no-heading --columns=_uuid find logical_router external_ids:k8s-cluster-router=yes",
				Output: clusterRouterUUID,
			})
			fexec.AddFakeCmd(&ovntest.ExpectedCmd{
				Cmd:    "ovn-sbctl --timeout=15 --data=bare --no-heading --columns=name find Chassis hostname=" + nodeName,
				Output: systemID,
			})
			fexec.AddFakeCmdsNoOutputNoError([]string{
				"ovn-nbctl --timeout=15 -- --may-exist lr-add " + gwRouter + " -- set logical_router " + gwRouter + " options:chassis=" + systemID + " external_ids:physical_ip=169.254.33.2",
			})
			fexec.AddFakeCmd(&ovntest.ExpectedCmd{
				Cmd:    "ovn-nbctl --timeout=15 get logical_switch_port jtor-" + gwRouter + " dynamic_addresses",
				Output: "",
			})
			fexec.AddFakeCmdsNoOutputNoError([]string{
				"ovn-nbctl --timeout=15 --wait=sb --may-exist lsp-add join jtor-GR_" + nodeName + " -- --if-exists clear logical_switch_port jtor-GR_" + nodeName + " dynamic_addresses -- lsp-set-addresses jtor-GR_" + nodeName + " dynamic",
			})
			fexec.AddFakeCmd(&ovntest.ExpectedCmd{
				Cmd:    "ovn-nbctl --timeout=15 get logical_switch_port jtor-" + gwRouter + " dynamic_addresses",
				Output: lrpMAC + " " + lrpIP,
			})
			fexec.AddFakeCmd(&ovntest.ExpectedCmd{
				Cmd:    "ovn-nbctl --timeout=15 --if-exists get logical_switch join other-config:subnet",
				Output: "\"100.64.0.1/16\"",
			})
			fexec.AddFakeCmdsNoOutputNoError([]string{
				"ovn-nbctl --timeout=15 -- --may-exist lrp-add GR_" + nodeName + " rtoj-GR_" + nodeName + " " + lrpMAC + " " + lrpCIDR + " -- set logical_switch_port jtor-GR_" + nodeName + " type=router options:router-port=rtoj-GR_" + nodeName + " addresses=router",
				"ovn-nbctl --timeout=15 set logical_router " + gwRouter + " options:lb_force_snat_ip=" + lrpIP,
				"ovn-nbctl --timeout=15 --may-exist lr-route-add " + gwRouter + " " + clusterCIDR + " 100.64.0.1",
			})
			fexec.AddFakeCmd(&ovntest.ExpectedCmd{
				Cmd: "ovn-nbctl --timeout=15 --data=bare --format=table --no-heading --columns=name,options find logical_router options:lb_force_snat_ip!=-",
				Output: fmt.Sprintf(`GR_openshift-node-2      chassis=5befb1e1-b0b1-4277-bb1d-54e8732a39c6 lb_force_snat_ip=%s
GR_openshift-node-1      chassis=0861e85c-5060-42fd-839e-8c463c7da378 lb_force_snat_ip=100.64.0.5
GR_openshift-master-node chassis=6a47b33b-89d3-4d65-ac31-b19b549326c7 lb_force_snat_ip=100.64.0.4`, lrpIP),
			})
			fexec.AddFakeCmdsNoOutputNoError([]string{
				"ovn-nbctl --timeout=15 --may-exist lr-route-add " + clusterRouterUUID + " 0.0.0.0/0 " + lrpIP,
			})
			addNodeportLBs(fexec, nodeName, tcpLBUUID, udpLBUUID)
			fexec.AddFakeCmdsNoOutputNoError([]string{
				"ovn-nbctl --timeout=15 --may-exist ls-add ext_" + nodeName,
			})
			fexec.AddFakeCmdsNoOutputNoError([]string{
				"ovn-nbctl --timeout=15 -- --may-exist lsp-add ext_" + nodeName + " br-local_" + nodeName + " -- lsp-set-addresses br-local_" + nodeName + " unknown -- lsp-set-type br-local_" + nodeName + " localnet -- lsp-set-options br-local_" + nodeName + " network_name=" + util.PhysicalNetworkName,
				"ovn-nbctl --timeout=15 -- --may-exist lrp-add " + gwRouter + " rtoe-" + gwRouter + " " + brLocalnetMAC + " 169.254.33.2/24 -- set logical_router_port rtoe-" + gwRouter + " external-ids:gateway-physical-ip=yes",
				"ovn-nbctl --timeout=15 -- --may-exist lsp-add ext_" + nodeName + " etor-" + gwRouter + " -- set logical_switch_port etor-" + gwRouter + " type=router options:router-port=rtoe-" + gwRouter + " addresses=\"" + brLocalnetMAC + "\"",
				"ovn-nbctl --timeout=15 --may-exist lr-route-add " + gwRouter + " 0.0.0.0/0 169.254.33.1 rtoe-" + gwRouter,
				"ovn-nbctl --timeout=15 --may-exist lr-nat-add " + gwRouter + " snat 169.254.33.2 " + clusterCIDR,
				"ovn-nbctl --timeout=15 --may-exist lr-route-add " + clusterRouterUUID + " " + lrpIP + " " + lrpIP,
				"ovn-nbctl --timeout=15 --may-exist --policy=src-ip lr-route-add " + clusterRouterUUID + " " + nodeSubnet + " " + lrpIP,
			})

			err := util.SetExec(fexec)
			Expect(err).NotTo(HaveOccurred())

			_, err = config.InitConfig(ctx, fexec, nil)
			Expect(err).NotTo(HaveOccurred())

			fakeClient := &fake.Clientset{}
			stop := make(chan struct{})
			wf, err := factory.NewWatchFactory(fakeClient, stop)
			Expect(err).NotTo(HaveOccurred())
			defer wf.Shutdown()

			ipt, err := util.NewFakeWithProtocol(iptables.ProtocolIPv4)
			Expect(err).NotTo(HaveOccurred())
			err = initLocalnetGatewayInternal(nodeName, []string{clusterCIDR}, nodeSubnet, ipt, wf)
			Expect(err).NotTo(HaveOccurred())

			Expect(fexec.CalledMatchesExpected()).To(BeTrue())

			expectedTables := map[string]util.FakeTable{
				"filter": {
					"INPUT": []string{
						"-i br-nexthop -m comment --comment from OVN to localhost -j ACCEPT",
					},
					"FORWARD": []string{
						"-j OVN-KUBE-NODEPORT",
						"-o br-nexthop -m conntrack --ctstate RELATED,ESTABLISHED -j ACCEPT",
						"-i br-nexthop -j ACCEPT",
					},
					"OVN-KUBE-NODEPORT": []string{},
				},
				"nat": {
					"POSTROUTING": []string{
						"-s 169.254.33.2/24 -j MASQUERADE",
					},
					"PREROUTING": []string{
						"-j OVN-KUBE-NODEPORT",
					},
					"OUTPUT": []string{
						"-j OVN-KUBE-NODEPORT",
					},
					"OVN-KUBE-NODEPORT": []string{},
				},
			}
			Expect(ipt.MatchState(expectedTables)).NotTo(HaveOccurred())
			return nil
		}

		err := app.Run([]string{
			app.Name,
			"--init-gateways",
			"--gateway-local",
			"--nodeport",
		})
		Expect(err).NotTo(HaveOccurred())
	})

	Context("for NIC-based operations", func() {
		const (
			eth0Name string = "eth0"
			eth0IP   string = "192.168.1.10"
			eth0CIDR string = eth0IP + "/24"
			eth0GWIP string = "192.168.1.1"
		)
		var eth0MAC string

		BeforeEach(func() {
			// Set up a fake eth0
			err := testNS.Do(func(ns.NetNS) error {
				defer GinkgoRecover()

				err := netlink.LinkAdd(&netlink.Dummy{
					LinkAttrs: netlink.LinkAttrs{
						Name: eth0Name,
					},
				})
				Expect(err).NotTo(HaveOccurred())
				l, err := netlink.LinkByName(eth0Name)
				Expect(err).NotTo(HaveOccurred())
				err = netlink.LinkSetUp(l)
				Expect(err).NotTo(HaveOccurred())

				// Add an IP address
				addr, err := netlink.ParseAddr(eth0CIDR)
				Expect(err).NotTo(HaveOccurred())
				err = netlink.AddrAdd(l, addr)
				Expect(err).NotTo(HaveOccurred())

				eth0MAC = l.Attrs().HardwareAddr.String()

				// And a default route
				_, ipn, err := net.ParseCIDR("0.0.0.0/0")
				Expect(err).NotTo(HaveOccurred())
				gw := net.ParseIP(eth0GWIP)
				Expect(err).NotTo(HaveOccurred())
				err = netlink.RouteAdd(&netlink.Route{
					LinkIndex: l.Attrs().Index,
					Scope:     netlink.SCOPE_UNIVERSE,
					Dst:       ipn,
					Gw:        gw,
				})
				Expect(err).NotTo(HaveOccurred())

				return nil
			})
			Expect(err).NotTo(HaveOccurred())
		})

		It("sets up a shared interface gateway", func() {
			shareGatewayInterfaceTest(app, testNS, eth0Name, eth0MAC, eth0IP, eth0GWIP, eth0CIDR, 0)
		})

		It("sets up a shared interface gateway with tagged VLAN", func() {
			shareGatewayInterfaceTest(app, testNS, eth0Name, eth0MAC, eth0IP, eth0GWIP, eth0CIDR, 3000)
		})

		It("sets up a spare interface gateway", func() {
			spareGatewayInterfaceTest(app, testNS, eth0Name, eth0MAC, eth0IP, eth0GWIP, eth0CIDR, 0)
		})

		It("sets up a spare interface gateway with tagged VLAN", func() {
			spareGatewayInterfaceTest(app, testNS, eth0Name, eth0MAC, eth0IP, eth0GWIP, eth0CIDR, 3000)
		})
	})
})<|MERGE_RESOLUTION|>--- conflicted
+++ resolved
@@ -238,11 +238,7 @@
 		Expect(err).NotTo(HaveOccurred())
 		defer wf.Shutdown()
 
-<<<<<<< HEAD
 		cluster := OvnNodeController{
-=======
-		cluster := OvnClusterController{
->>>>>>> c203bea3
 			watchFactory: wf,
 		}
 
@@ -394,11 +390,7 @@
 		Expect(err).NotTo(HaveOccurred())
 		defer wf.Shutdown()
 
-<<<<<<< HEAD
 		cluster := OvnNodeController{
-=======
-		cluster := OvnClusterController{
->>>>>>> c203bea3
 			watchFactory: wf,
 		}
 
