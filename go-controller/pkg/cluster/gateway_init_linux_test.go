--- conflicted
+++ resolved
@@ -190,11 +190,12 @@
 		Expect(err).NotTo(HaveOccurred())
 
 		l3GatewayConfig := map[string]string{
-			ovn.OvnNodeGatewayMode:       string(config.Gateway.Mode),
-			ovn.OvnNodeGatewayVlanID:     string(gatewayVLANID),
-			ovn.OvnNodeGatewayIfaceID:    gwRouter,
-			ovn.OvnNodeGatewayMacAddress: lrpMAC,
-			ovn.OvnNodeGatewayIP:         lrpIP,
+			ovn.OvnNodeGatewayMode:            string(config.Gateway.Mode),
+			ovn.OvnNodeGatewayVlanID:          string(gatewayVLANID),
+			ovn.OvnNodeGatewayIfaceID:         gwRouter,
+			ovn.OvnNodeGatewayMacAddress:      lrpMAC,
+			ovn.OvnNodeGatewayIP:              lrpIP,
+			ovn.OvnNodeLocalGatewayMacAddress: brLocalnetMAC,
 			//ovn.OvnNodeGatewayNextHop:    localnetGatewayNextHop,
 		}
 		byteArr, err := json.Marshal(map[string]map[string]string{ovn.OvnDefaultNetworkGateway: l3GatewayConfig})
@@ -202,19 +203,8 @@
 		existingNode := v1.Node{ObjectMeta: metav1.ObjectMeta{
 			Name: nodeName,
 			Annotations: map[string]string{
-<<<<<<< HEAD
-				ovn.OvnHostSubnet:                 nodeSubnet,
-				ovn.OvnNodeGatewayMode:            string(config.Gateway.Mode),
-				ovn.OvnNodeGatewayVlanID:          string(gatewayVLANID),
-				ovn.OvnNodeGatewayIfaceID:         gwRouter,
-				ovn.OvnNodeGatewayMacAddress:      lrpMAC,
-				ovn.OvnNodeGatewayIP:              lrpIP,
-				ovn.OvnNodeLocalGatewayMacAddress: brLocalnetMAC,
-				//ovn.OvnNodeGatewayNextHop:    localnetGatewayNextHop,
-=======
 				ovn.OvnNodeSubnets:         nodeSubnet,
 				ovn.OvnNodeL3GatewayConfig: string(byteArr),
->>>>>>> 9500a872
 			},
 		}}
 		fakeClient := fake.NewSimpleClientset(&v1.NodeList{
