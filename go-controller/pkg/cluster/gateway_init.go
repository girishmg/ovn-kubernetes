--- conflicted
+++ resolved
@@ -3,6 +3,7 @@
 import (
 	"fmt"
 	"runtime"
+	"strings"
 
 	"github.com/sirupsen/logrus"
 	"net"
@@ -141,14 +142,7 @@
 	logrus.Debugf("Cleaning up gateway resources on node: %q", name)
 	switch config.Gateway.Mode {
 	case config.GatewayModeLocal:
-<<<<<<< HEAD
 		err = cleanupLocalnetGateway(util.PhysicalNetworkName)
-	case config.GatewayModeSpare:
-		nodeName := strings.ToLower(node.Name)
-		err = cleanupSpareGateway(config.Gateway.Interface, nodeName)
-=======
-		err = cleanupLocalnetGateway()
->>>>>>> 9b737cd5
 	case config.GatewayModeShared:
 		err = cleanupLocalnetGateway(util.LocalNetworkName)
 		if err != nil {
@@ -166,16 +160,15 @@
 		logrus.Errorf("Failed to delete bridge br-int, stdout: %q, stderr: %q, error: %v", stdout, stderr, err)
 	}
 
-<<<<<<< HEAD
 	stdout, stderr, err = util.RunOVSVsctl("--", "--if-exists", "remove", "Open_vSwitch", ".", "external_ids",
 		"ovn-bridge-mappings")
 	if err != nil {
 		logrus.Errorf("Failed to delete ovn-bridge-mappings, stdout: %q, stderr: %q, error: %v", stdout, stderr, err)
-=======
+	}
+
 	// Delete iptable rules for management port on Linux.
 	if runtime.GOOS != "windows" {
 		ovn.DelMgtPortIptRules(name)
->>>>>>> 9b737cd5
 	}
 
 	return nil
