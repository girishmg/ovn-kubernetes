package cluster

import (
	"fmt"

	"github.com/ovn-org/ovn-kubernetes/go-controller/pkg/config"
	"github.com/ovn-org/ovn-kubernetes/go-controller/pkg/util"
)

func initSpareGateway(nodeName string, clusterIPSubnet []string,
	subnet, gwNextHop, gwIntf string) error {

	// Now, we get IP address from physical interface. If IP does not
	// exists error out.
	ipAddress, err := getIPv4Address(gwIntf)
	if err != nil {
		return fmt.Errorf("Failed to get interface details for %s (%v)",
			gwIntf, err)
	}
	if ipAddress == "" {
		return fmt.Errorf("%s does not have a ipv4 address", gwIntf)
	}

	// Connect physical interface to br-int. Get its mac address.
	ifaceID := gwIntf + "_" + nodeName
	addPortCmdArgs := []string{"--", "--may-exist", "add-port",
		"br-int", gwIntf, "--", "set", "interface",
<<<<<<< HEAD
		gwIntf, "external-ids:iface-id=" + ifaceID}
=======
		gwIntf, "external-ids:iface-id=" + ifaceID,
		"external-ids:physical-ip=" + ipAddress}
>>>>>>> c203bea3
	if config.Gateway.VLANID != 0 {
		addPortCmdArgs = append(addPortCmdArgs, "--", "set", "port", gwIntf,
			fmt.Sprintf("tag=%d", config.Gateway.VLANID))
	}
	stdout, stderr, err := util.RunOVSVsctl(addPortCmdArgs...)
	if err != nil {
		return fmt.Errorf("Failed to add port to br-int, stdout: %q, "+
			"stderr: %q, error: %v", stdout, stderr, err)
	}
	macAddress, stderr, err := util.RunOVSVsctl("--if-exists", "get",
		"interface", gwIntf, "mac_in_use")
	if err != nil {
		return fmt.Errorf("Failed to get macAddress, stderr: %q, error: %v",
			stderr, err)
	}

	// Flush the IP address of the physical interface.
	_, _, err = util.RunIP("addr", "flush", "dev", gwIntf)
	if err != nil {
		return err
	}

	err = util.GatewayInit(clusterIPSubnet, nodeName, ifaceID, ipAddress,
<<<<<<< HEAD
		macAddress, gwNextHop, subnet, false, 0)
=======
		macAddress, gwNextHop, subnet, false, nil)
>>>>>>> c203bea3
	if err != nil {
		return fmt.Errorf("failed to init spare interface gateway: %v", err)
	}

	return nil
}

func cleanupSpareGateway(physicalInterface, nodeName string) error {
	ifaceID := physicalInterface + "_" + nodeName
	stdout, stderr, err := util.RunOVSVsctl("--data=bare", "--columns=name", "--no-heading", "find", "interface",
		"external-ids:iface-id="+ifaceID)
	if err != nil {
		return fmt.Errorf("Failed to get the physical interface %q on br-int stderr:%s (%v)",
			physicalInterface, stderr, err)
	}
	nicIP, stderr, err := util.RunOVSVsctl("--data=bare", "get", "interface", stdout, "external-ids:physical-ip")
	if err != nil {
		return fmt.Errorf("Failed to get the IP associated with the physical interface %q, stderr:%s (%v)",
			stdout, stderr, err)
	}
	_, _, err = util.RunIP("addr", "add", nicIP, "dev", physicalInterface)
	if err != nil {
		return fmt.Errorf("Failed to add IP address %s back to interface %s, error: %v",
			nicIP, physicalInterface, err)
	}

	return nil
}<|MERGE_RESOLUTION|>--- conflicted
+++ resolved
@@ -25,12 +25,8 @@
 	ifaceID := gwIntf + "_" + nodeName
 	addPortCmdArgs := []string{"--", "--may-exist", "add-port",
 		"br-int", gwIntf, "--", "set", "interface",
-<<<<<<< HEAD
-		gwIntf, "external-ids:iface-id=" + ifaceID}
-=======
 		gwIntf, "external-ids:iface-id=" + ifaceID,
 		"external-ids:physical-ip=" + ipAddress}
->>>>>>> c203bea3
 	if config.Gateway.VLANID != 0 {
 		addPortCmdArgs = append(addPortCmdArgs, "--", "set", "port", gwIntf,
 			fmt.Sprintf("tag=%d", config.Gateway.VLANID))
@@ -54,11 +50,7 @@
 	}
 
 	err = util.GatewayInit(clusterIPSubnet, nodeName, ifaceID, ipAddress,
-<<<<<<< HEAD
-		macAddress, gwNextHop, subnet, false, 0)
-=======
 		macAddress, gwNextHop, subnet, false, nil)
->>>>>>> c203bea3
 	if err != nil {
 		return fmt.Errorf("failed to init spare interface gateway: %v", err)
 	}
