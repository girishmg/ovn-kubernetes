package cni

// contains code for cnishim - one that gets called as the cni Plugin
// This does not do the real cni work. This is just the client to the cniserver
// that does the real work.

import (
	"bytes"
	"encoding/json"
	"flag"
	"fmt"
	"io/ioutil"
	"k8s.io/klog"
	"net"
	"net/http"
	"os"
	"path/filepath"
	"runtime"
	"strings"
	"time"

	"github.com/containernetworking/cni/pkg/skel"
	"github.com/containernetworking/cni/pkg/types"
	"github.com/containernetworking/cni/pkg/types/current"

	ovntypes "github.com/ovn-org/ovn-kubernetes/go-controller/pkg/cni/types"
	"github.com/ovn-org/ovn-kubernetes/go-controller/pkg/config"
)

// Plugin is the structure to hold the endpoint information and the corresponding
// functions to use it
type Plugin struct {
	socketPath string
}

// NewCNIPlugin creates the internal Plugin object
func NewCNIPlugin(socketPath string) *Plugin {
	if len(socketPath) == 0 {
		socketPath = serverSocketPath
	}
	return &Plugin{socketPath: socketPath}
}

// Create and fill a Request with this Plugin's environment and stdin which
// contain the CNI variables and configuration
func newCNIRequest(args *skel.CmdArgs) *Request {
	envMap := make(map[string]string)
	for _, item := range os.Environ() {
		idx := strings.Index(item, "=")
		if idx > 0 {
			envMap[strings.TrimSpace(item[:idx])] = item[idx+1:]
		}
	}

	return &Request{
		Env:    envMap,
		Config: args.StdinData,
	}
}

// Send a CNI request to the CNI server via JSON + HTTP over a root-owned unix socket,
// and return the result
func (p *Plugin) doCNI(url string, req interface{}) ([]byte, error) {
	data, err := json.Marshal(req)
	if err != nil {
		return nil, fmt.Errorf("failed to marshal CNI request %v: %v", req, err)
	}

	client := &http.Client{
		Transport: &http.Transport{
			Dial: func(proto, addr string) (net.Conn, error) {
				var conn net.Conn
				if runtime.GOOS != "windows" {
					conn, err = net.Dial("unix", p.socketPath)
				} else {
					conn, err = net.Dial("tcp", serverTCPAddress)
				}
				return conn, err
			},
		},
	}

	resp, err := client.Post(url, "application/json", bytes.NewReader(data))
	if err != nil {
		return nil, fmt.Errorf("failed to send CNI request: %v", err)
	}
	defer resp.Body.Close()

	body, err := ioutil.ReadAll(resp.Body)
	if err != nil {
		return nil, fmt.Errorf("failed to read CNI result: %v", err)
	}

	if resp.StatusCode != 200 {
		return nil, fmt.Errorf("CNI request failed with status %v: '%s'", resp.StatusCode, string(body))
	}

	return body, nil
}

<<<<<<< HEAD
=======
func setupLogging(conf *ovntypes.NetConf) {
	var err error
	var level klog.Level

	if conf.LogLevel != "" {
		if err = level.Set(conf.LogLevel); err != nil {
			klog.Warningf("failed to set klog log level to %s: %v", conf.LogLevel, err)
		}
	}
	if conf.LogFile != "" {
		var file *os.File

		if _, err = os.Stat(filepath.Dir(conf.LogFile)); os.IsNotExist(err) {
			dir := filepath.Dir(conf.LogFile)
			if err = os.MkdirAll(dir, 0755); err != nil {
				klog.Warningf("failed to create logfile directory %s (%v).", dir, err)
				return
			}
		}
		file, err = os.OpenFile(conf.LogFile, os.O_CREATE|os.O_APPEND|os.O_WRONLY, 0660)
		if err != nil {
			klog.Warningf("failed to open logfile %s (%v).", conf.LogFile, err)
			return
		}
		klogFlags := flag.NewFlagSet("klog", flag.ExitOnError)
		klog.InitFlags(klogFlags)
		if err := klogFlags.Set("logtostderr", "false"); err != nil {
			klog.Warningf("Error setting klog logtostderr: %v", err)
		}
		if err := klogFlags.Set("alsologtostderr", "true"); err != nil {
			klog.Warningf("Error setting klog alsologtostderr: %v", err)
		}
		klog.SetOutput(file)
	}
}

>>>>>>> 964b84cd
// report the CNI request processing time to CNI server. This is used for the cni_request_duration_seconds metrics
func (p *Plugin) postMetrics(startTime time.Time, cmd command, err error) {
	elapsedTime := time.Since(startTime).Seconds()
	_, _ = p.doCNI("http://dummy/metrics", &CNIRequestMetrics{
		Command:     cmd,
		ElapsedTime: elapsedTime,
		HasErr:      err != nil,
	})
}

// CmdAdd is the callback for 'add' cni calls from skel
func (p *Plugin) CmdAdd(args *skel.CmdArgs) error {
	var err error

	startTime := time.Now()
	defer func() {
		p.postMetrics(startTime, CNIAdd, err)
	}()

	// read the config stdin args to obtain cniVersion
	conf, err := config.ReadCNIConfig(args.StdinData)
	if err != nil {
		return fmt.Errorf("invalid stdin args")
	}
	setupLogging(conf)

	req := newCNIRequest(args)

	body, err := p.doCNI("http://dummy/", req)
	if err != nil {
		klog.Error(err.Error())
		return err
	}

	response := &Response{}
	if err = json.Unmarshal(body, response); err != nil {
		err = fmt.Errorf("failed to unmarshal response '%s': %v", string(body), err)
		klog.Error(err.Error())
		return err
	}

	var result *current.Result
	if response.Result != nil {
		result = response.Result
	} else {
		pr, _ := cniRequestToPodRequest(req)
		result, err = pr.getCNIResult(response.PodIFInfo)
		if err != nil {
			err = fmt.Errorf("failed to get CNI Result from pod interface info %v: %v", response.PodIFInfo, err)
			klog.Error(err.Error())
			return err
		}
	}

	return types.PrintResult(result, conf.CNIVersion)
}

// CmdDel is the callback for 'teardown' cni calls from skel
func (p *Plugin) CmdDel(args *skel.CmdArgs) error {
	startTime := time.Now()
<<<<<<< HEAD
	_, err := p.doCNI("http://dummy/", newCNIRequest(args))
=======
	// read the config stdin args
	conf, err := config.ReadCNIConfig(args.StdinData)
	if err == nil {
		setupLogging(conf)
	}

	_, err = p.doCNI("http://dummy/", newCNIRequest(args))
	if err != nil {
		klog.Errorf(err.Error())
	}
>>>>>>> 964b84cd
	p.postMetrics(startTime, CNIDel, err)
	return err
}

// CmdCheck is the callback for 'checking' container's networking is as expected.
// Currently not implemented, so returns `nil`.
func (p *Plugin) CmdCheck(args *skel.CmdArgs) error {
	return nil
}<|MERGE_RESOLUTION|>--- conflicted
+++ resolved
@@ -98,8 +98,6 @@
 	return body, nil
 }
 
-<<<<<<< HEAD
-=======
 func setupLogging(conf *ovntypes.NetConf) {
 	var err error
 	var level klog.Level
@@ -136,7 +134,6 @@
 	}
 }
 
->>>>>>> 964b84cd
 // report the CNI request processing time to CNI server. This is used for the cni_request_duration_seconds metrics
 func (p *Plugin) postMetrics(startTime time.Time, cmd command, err error) {
 	elapsedTime := time.Since(startTime).Seconds()
@@ -197,9 +194,6 @@
 // CmdDel is the callback for 'teardown' cni calls from skel
 func (p *Plugin) CmdDel(args *skel.CmdArgs) error {
 	startTime := time.Now()
-<<<<<<< HEAD
-	_, err := p.doCNI("http://dummy/", newCNIRequest(args))
-=======
 	// read the config stdin args
 	conf, err := config.ReadCNIConfig(args.StdinData)
 	if err == nil {
@@ -210,7 +204,6 @@
 	if err != nil {
 		klog.Errorf(err.Error())
 	}
->>>>>>> 964b84cd
 	p.postMetrics(startTime, CNIDel, err)
 	return err
 }
