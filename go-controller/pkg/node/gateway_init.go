--- conflicted
+++ resolved
@@ -17,12 +17,8 @@
 // bridgedGatewayNodeSetup makes the bridge's MAC address permanent (if needed), sets up
 // the physical network name mappings for the bridge, and returns an ifaceID
 // created from the bridge name and the node name
-<<<<<<< HEAD
 func bridgedGatewayNodeSetup(nodeName, bridgeName, bridgeInterface, physicalNetworkName string,
-	syncBridgeMac bool) (string, string, error) {
-=======
-func bridgedGatewayNodeSetup(nodeName, bridgeName, bridgeInterface string, syncBridgeMAC bool) (string, net.HardwareAddr, error) {
->>>>>>> 99190807
+	syncBridgeMAC bool) (string, net.HardwareAddr, error) {
 	// A OVS bridge's mac address can change when ports are added to it.
 	// We cannot let that happen, so make the bridge mac address permanent.
 	macAddress, err := util.GetOVSPortMACAddress(bridgeInterface)
@@ -47,7 +43,7 @@
 	stdout, stderr, err := util.RunOVSVsctl("--if-exists", "get", "Open_vSwitch", ".",
 		"external_ids:ovn-bridge-mappings")
 	if err != nil {
-		return "", "", fmt.Errorf("Failed to get ovn-bridge-mappings stderr:%s (%v)", stderr, err)
+		return "", nil, fmt.Errorf("failed to get ovn-bridge-mappings stderr:%s (%v)", stderr, err)
 	}
 	// skip the existing mapping setting for the specified physicalNetworkName
 	mapString := ""
@@ -91,17 +87,8 @@
 	for _, addr := range addrs {
 		switch ip := addr.(type) {
 		case *net.IPNet:
-<<<<<<< HEAD
-			if !utilnet.IsIPv6(ip.IP) {
-				ipAddress = ip.String()
-			}
-			// get the first ip address
-			if ipAddress != "" {
-				break loop
-=======
 			if !utilnet.IsIPv6CIDR(ip) {
 				return ip, nil
->>>>>>> 99190807
 			}
 		}
 	}
@@ -124,11 +111,7 @@
 	case config.GatewayModeLocal:
 		err = initLocalnetGateway(n.name, subnet, n.watchFactory, nodeAnnotator)
 	case config.GatewayModeShared:
-<<<<<<< HEAD
-		gatewayNextHop := config.Gateway.NextHop
-=======
 		gatewayNextHop := net.ParseIP(config.Gateway.NextHop)
->>>>>>> 99190807
 		gatewayIntf := config.Gateway.Interface
 		if gatewayNextHop == nil || gatewayIntf == "" {
 			// We need to get the interface details from the default gateway.
