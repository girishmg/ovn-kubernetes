// +build linux

package node

import (
	"bytes"
	"fmt"
	"io/ioutil"
	"net"
	"os"
	"path/filepath"
	"strings"
	"syscall"

	"github.com/containernetworking/plugins/pkg/ns"
	"github.com/containernetworking/plugins/pkg/testutils"
	"github.com/coreos/go-iptables/iptables"
	"github.com/urfave/cli"
	"github.com/vishvananda/netlink"

	v1 "k8s.io/api/core/v1"
	metav1 "k8s.io/apimachinery/pkg/apis/meta/v1"
	"k8s.io/client-go/kubernetes/fake"

	"github.com/ovn-org/ovn-kubernetes/go-controller/pkg/config"
	"github.com/ovn-org/ovn-kubernetes/go-controller/pkg/kube"
	"github.com/ovn-org/ovn-kubernetes/go-controller/pkg/ovn"
	ovntest "github.com/ovn-org/ovn-kubernetes/go-controller/pkg/testing"
	"github.com/ovn-org/ovn-kubernetes/go-controller/pkg/util"

	. "github.com/onsi/ginkgo"
	. "github.com/onsi/gomega"
)

var tmpDir string

var _ = AfterSuite(func() {
	err := os.RemoveAll(tmpDir)
	Expect(err).NotTo(HaveOccurred())
})

func createTempFile(name string) (string, error) {
	fname := filepath.Join(tmpDir, name)
	if err := ioutil.WriteFile(fname, []byte{0x20}, 0644); err != nil {
		return "", err
	}
	return fname, nil
}

func testManagementPort(ctx *cli.Context, fexec *ovntest.FakeExec, testNS ns.NetNS,
	clusterCIDR, nodeSubnet, mgtPortIP, gwIP, serviceCIDR, lrpMAC string) {
	const (
		nodeName   string = "node1"
		mgtPortMAC string = "00:00:00:55:66:77"
		mgtPort    string = "k8s-" + nodeName
		mtu        string = "1400"
	)

	// generic setup
	fexec.AddFakeCmdsNoOutputNoError([]string{
		"ovs-vsctl --timeout=15 -- --may-exist add-br br-int",
		"ovs-vsctl --timeout=15 -- --may-exist add-port br-int " + mgtPort + " -- set interface " + mgtPort + " type=internal mtu_request=" + mtu + " external-ids:iface-id=" + mgtPort,
	})
	fexec.AddFakeCmd(&ovntest.ExpectedCmd{
		Cmd:    "ovs-vsctl --timeout=15 --if-exists get interface " + mgtPort + " mac_in_use",
		Output: mgtPortMAC,
	})
	fexec.AddFakeCmdsNoOutputNoError([]string{
		"ovs-vsctl --timeout=15 set interface " + mgtPort + " " + fmt.Sprintf("mac=%s", strings.ReplaceAll(mgtPortMAC, ":", "\\:")),
	})

	fexec.AddFakeCmd(&ovntest.ExpectedCmd{
		Cmd:    "ovs-vsctl --timeout=15 --if-exists get interface " + mgtPort + " ofport",
		Output: "1",
	})
	fexec.AddFakeCmd(&ovntest.ExpectedCmd{
		Cmd:    "ovs-ofctl --no-stats --no-names dump-flows br-int table=65,out_port=1",
		Output: " table=65, priority=100,reg15=0x2,metadata=0x2 actions=output:1",
	})

	err := util.SetExec(fexec)
	Expect(err).NotTo(HaveOccurred())

	nsIP, nodeSubnetCIDR, err := net.ParseCIDR(nodeSubnet)
	Expect(err).NotTo(HaveOccurred())

	mpCIDR := &net.IPNet{
		IP:   net.ParseIP(mgtPortIP),
		Mask: nodeSubnetCIDR.Mask,
	}
	mgtPortCIDR := mpCIDR.String()

	iptProto := iptables.ProtocolIPv4
	family := netlink.FAMILY_V4
	if nsIP.To4() == nil {
		iptProto = iptables.ProtocolIPv6
		family = netlink.FAMILY_V6
	}

	fakeipt, err := util.NewFakeWithProtocol(iptProto)
	Expect(err).NotTo(HaveOccurred())
	util.SetIPTablesHelper(iptProto, fakeipt)
	err = fakeipt.NewChain("nat", "POSTROUTING")
	Expect(err).NotTo(HaveOccurred())
	err = fakeipt.NewChain("nat", "OVN-KUBE-SNAT-MGMTPORT")
	Expect(err).NotTo(HaveOccurred())

	existingNode := v1.Node{ObjectMeta: metav1.ObjectMeta{
		Name: nodeName,
		Annotations: map[string]string{
			ovn.OvnNodeSubnets: nodeSubnet,
		},
	}}
	fakeClient := fake.NewSimpleClientset(&v1.NodeList{
		Items: []v1.Node{existingNode},
	})

	_, err = config.InitConfig(ctx, fexec, nil)
	Expect(err).NotTo(HaveOccurred())

	nodeAnnotator := kube.NewNodeAnnotator(&kube.Kube{fakeClient}, &existingNode)
	waiter := newStartupWaiter(nodeName)

	err = testNS.Do(func(ns.NetNS) error {
		defer GinkgoRecover()

		err = createManagementPort(nodeName, nodeSubnetCIDR, nodeAnnotator, waiter)
		Expect(err).NotTo(HaveOccurred())
		l, err := netlink.LinkByName(mgtPort)
		Expect(err).NotTo(HaveOccurred())

		// Check whether IP has been added
		addrs, err := netlink.AddrList(l, family)
		Expect(err).NotTo(HaveOccurred())
		var foundAddr bool
		expectedAddr, err := netlink.ParseAddr(mgtPortCIDR)
		Expect(err).NotTo(HaveOccurred())
		for _, a := range addrs {
			if a.IP.Equal(expectedAddr.IP) && bytes.Equal(a.Mask, expectedAddr.Mask) {
				foundAddr = true
				break
			}
		}
		Expect(foundAddr).To(BeTrue())

		// Check whether the route has been added
		j := 0
		gatewayIP := net.ParseIP(gwIP)
		subnets := []string{clusterCIDR, serviceCIDR}
		for _, subnet := range subnets {
			foundRoute := false
			dstIPnet, err := netlink.ParseIPNet(subnet)
			Expect(err).NotTo(HaveOccurred())
			route := &netlink.Route{Dst: dstIPnet}
			filterMask := netlink.RT_FILTER_DST
			routes, err := netlink.RouteListFiltered(netlink.FAMILY_ALL, route, filterMask)
			Expect(err).NotTo(HaveOccurred())
			for _, r := range routes {
				if r.Gw.Equal(gatewayIP) && r.LinkIndex == l.Attrs().Index {
					foundRoute = true
					break
				}
			}
			Expect(foundRoute).To(BeTrue())
			foundRoute = false
			j++
		}
		Expect(j).To(Equal(2))

		// Check whether router IP has been added in the arp entry for mgmt port
		neighbours, err := netlink.NeighList(l.Attrs().Index, netlink.FAMILY_ALL)
		Expect(err).NotTo(HaveOccurred())
		var foundNeighbour bool
		for _, neighbour := range neighbours {
			if neighbour.IP.Equal(gatewayIP) && (neighbour.HardwareAddr.String() == lrpMAC) {
				foundNeighbour = true
				break
			}
		}
		Expect(foundNeighbour).To(BeTrue())

		return nil
	})
	Expect(err).NotTo(HaveOccurred())

	err = nodeAnnotator.Run()
	Expect(err).NotTo(HaveOccurred())
	err = waiter.Wait()
	Expect(err).NotTo(HaveOccurred())

	expectedTables := map[string]util.FakeTable{
		"filter": {},
		"nat": {
			"POSTROUTING": []string{
				"-o " + mgtPort + " -j OVN-KUBE-SNAT-MGMTPORT",
			},
			"OVN-KUBE-SNAT-MGMTPORT": []string{
				"-o " + mgtPort + " -j SNAT --to-source " + mgtPortIP + " -m comment --comment OVN SNAT to Management Port",
			},
		},
	}
	err = fakeipt.MatchState(expectedTables)
	Expect(err).NotTo(HaveOccurred())

	updatedNode, err := fakeClient.CoreV1().Nodes().Get(nodeName, metav1.GetOptions{})
	Expect(err).NotTo(HaveOccurred())
	Expect(updatedNode.Annotations).To(HaveKeyWithValue(ovn.OvnNodeManagementPortMacAddress, mgtPortMAC))

	Expect(fexec.CalledMatchesExpected()).To(BeTrue(), fexec.ErrorDesc)
}

var _ = Describe("Management Port Operations", func() {
	var tmpErr error
	var app *cli.App
	var testNS ns.NetNS
<<<<<<< HEAD
=======
	var fexec *ovntest.FakeExec
>>>>>>> 1373bd01

	tmpDir, tmpErr = ioutil.TempDir("", "clusternodetest_certdir")
	if tmpErr != nil {
		GinkgoT().Errorf("failed to create tempdir: %v", tmpErr)
	}

	BeforeEach(func() {
		var err error
		// Restore global default values before each testcase
		config.PrepareTestConfig()

		app = cli.NewApp()
		app.Name = "test"
		app.Flags = config.Flags
<<<<<<< HEAD

		// Set up a fake k8s-node1
		testNS, err = testutils.NewNS()
		Expect(err).NotTo(HaveOccurred())
		err = testNS.Do(func(ns.NetNS) error {
			defer GinkgoRecover()

			err := netlink.LinkAdd(&netlink.Dummy{
				LinkAttrs: netlink.LinkAttrs{
					Name: "k8s-node1",
				},
			})
			Expect(err).NotTo(HaveOccurred())
			return nil
		})
		Expect(err).NotTo(HaveOccurred())
	})

	AfterEach(func() {
		Expect(testNS.Close()).To(Succeed())
	})

	It("sets up the management port", func() {
		const clusterCIDR string = "10.1.0.0/16"

		app.Action = func(ctx *cli.Context) error {
			const (
				nodeName      string = "node1"
				nodeSubnet    string = "10.1.1.0/24"
				mgtPortMAC    string = "00:00:00:55:66:77"
				mgtPort       string = "k8s-" + nodeName
				mgtPortIP     string = "10.1.1.2"
				mgtPortPrefix string = "24"
				mgtPortCIDR   string = mgtPortIP + "/" + mgtPortPrefix
				serviceIPNet  string = "172.16.1.0"
				serviceCIDR   string = serviceIPNet + "/24"
				mtu           string = "1400"
				gwIP          string = "10.1.1.1"
				lrpMAC        string = "0a:58:0a:01:01:01"
			)

			fexec := ovntest.NewFakeExec()

			// generic setup
			fexec.AddFakeCmdsNoOutputNoError([]string{
				"ovs-vsctl --timeout=15 -- --may-exist add-br br-int",
				"ovs-vsctl --timeout=15 -- --may-exist add-port br-int " + mgtPort + " -- set interface " + mgtPort + " type=internal mtu_request=" + mtu + " external-ids:iface-id=" + mgtPort,
			})
			fexec.AddFakeCmd(&ovntest.ExpectedCmd{
				Cmd:    "ovs-vsctl --timeout=15 --if-exists get interface " + mgtPort + " mac_in_use",
				Output: mgtPortMAC,
			})
			fexec.AddFakeCmdsNoOutputNoError([]string{
				"ovs-vsctl --timeout=15 set interface k8s-node1 " + fmt.Sprintf("mac=%s", strings.ReplaceAll(mgtPortMAC, ":", "\\:")),
			})

			fexec.AddFakeCmd(&ovntest.ExpectedCmd{
				Cmd:    "ovs-vsctl --timeout=15 --if-exists get interface k8s-node1 ofport",
				Output: "1",
			})
			fexec.AddFakeCmd(&ovntest.ExpectedCmd{
				Cmd:    "ovs-ofctl --no-stats --no-names dump-flows br-int table=65,out_port=1",
				Output: " table=65, priority=100,reg15=0x2,metadata=0x2 actions=output:1",
			})
=======
>>>>>>> 1373bd01

		// Set up a fake k8s-node1
		testNS, err = testutils.NewNS()
		Expect(err).NotTo(HaveOccurred())
		err = testNS.Do(func(ns.NetNS) error {
			defer GinkgoRecover()

			err := netlink.LinkAdd(&netlink.Dummy{
				LinkAttrs: netlink.LinkAttrs{
					Name: "k8s-node1",
				},
			})
			Expect(err).NotTo(HaveOccurred())
			return nil
		})
		Expect(err).NotTo(HaveOccurred())

		fexec = ovntest.NewFakeExec()
	})

<<<<<<< HEAD
			err = testNS.Do(func(ns.NetNS) error {
				defer GinkgoRecover()

				_, nodeSubnetCIDR, _ := net.ParseCIDR(nodeSubnet)
				err = createManagementPort(nodeName, nodeSubnetCIDR, nodeAnnotator, waiter)
				Expect(err).NotTo(HaveOccurred())
				l, err := netlink.LinkByName(mgtPort)
				Expect(err).NotTo(HaveOccurred())

				// Check whether IP has been added
				addrs, err := netlink.AddrList(l, syscall.AF_INET)
				Expect(err).NotTo(HaveOccurred())
				var foundAddr bool
				expectedAddr, err := netlink.ParseAddr(mgtPortCIDR)
				Expect(err).NotTo(HaveOccurred())
				for _, a := range addrs {
					if a.IP.Equal(expectedAddr.IP) && bytes.Equal(a.Mask, expectedAddr.Mask) {
						foundAddr = true
						break
					}
				}
				Expect(foundAddr).To(BeTrue())

				// Check whether the route has been added
				j := 0
				gatewayIP := net.ParseIP(gwIP)
				subnets := []string{clusterCIDR, serviceCIDR}
				for _, subnet := range subnets {
					foundRoute := false
					dstIPnet, err := netlink.ParseIPNet(subnet)
					Expect(err).NotTo(HaveOccurred())
					route := &netlink.Route{Dst: dstIPnet}
					filterMask := netlink.RT_FILTER_DST
					routes, err := netlink.RouteListFiltered(netlink.FAMILY_ALL, route, filterMask)
					Expect(err).NotTo(HaveOccurred())
					for _, r := range routes {
						if r.Gw.Equal(gatewayIP) && r.LinkIndex == l.Attrs().Index {
							foundRoute = true
							break
						}
					}
					Expect(foundRoute).To(BeTrue())
					foundRoute = false
					j++
				}
				Expect(j).To(Equal(2))

				// Check whether router IP has been added in the arp entry for mgmt port
				neighbours, err := netlink.NeighList(l.Attrs().Index, netlink.FAMILY_ALL)
				Expect(err).NotTo(HaveOccurred())
				var foundNeighbour bool
				for _, neighbour := range neighbours {
					if neighbour.IP.Equal(gatewayIP) && (neighbour.HardwareAddr.String() == lrpMAC) {
						foundNeighbour = true
						break
					}
				}
				Expect(foundNeighbour).To(BeTrue())

				return nil
			})
			Expect(err).NotTo(HaveOccurred())
=======
	AfterEach(func() {
		Expect(testNS.Close()).To(Succeed())
	})
>>>>>>> 1373bd01

	It("sets up the management port for IPv4 clusters", func() {
		const (
			clusterCIDR string = "10.1.0.0/16"
			nodeSubnet  string = "10.1.1.0/24"
			gwIP        string = "10.1.1.1"
			mgtPortIP   string = "10.1.1.2"
			serviceCIDR string = "172.16.1.0/24"
			lrpMAC      string = "0a:58:0a:01:01:01"
		)

		app.Action = func(ctx *cli.Context) error {
			testManagementPort(ctx, fexec, testNS, clusterCIDR, nodeSubnet, mgtPortIP, gwIP, serviceCIDR, lrpMAC)
			return nil
		}
		err := app.Run([]string{
			app.Name,
			"--cluster-subnets=" + clusterCIDR,
			"--k8s-service-cidr=" + serviceCIDR,
		})
		Expect(err).NotTo(HaveOccurred())
	})

	It("sets up the management port for IPv6 clusters", func() {
		const (
			clusterCIDR string = "fda6::/48"
			nodeSubnet  string = "fda6:0:0:1::/64"
			gwIP        string = "fda6:0:0:1::1"
			mgtPortIP   string = "fda6:0:0:1::2"
			serviceCIDR string = "fc95::/64"
			lrpMAC      string = "0a:58:fd:a6:00:01" // generated from gatewayIP
		)

		app.Action = func(ctx *cli.Context) error {
			testManagementPort(ctx, fexec, testNS, clusterCIDR, nodeSubnet, mgtPortIP, gwIP, serviceCIDR, lrpMAC)
			return nil
		}
		err := app.Run([]string{
			app.Name,
			"--cluster-subnets=" + clusterCIDR,
			"--k8s-service-cidr=" + serviceCIDR,
		})
		Expect(err).NotTo(HaveOccurred())
	})
})<|MERGE_RESOLUTION|>--- conflicted
+++ resolved
@@ -10,7 +10,6 @@
 	"os"
 	"path/filepath"
 	"strings"
-	"syscall"
 
 	"github.com/containernetworking/plugins/pkg/ns"
 	"github.com/containernetworking/plugins/pkg/testutils"
@@ -213,10 +212,7 @@
 	var tmpErr error
 	var app *cli.App
 	var testNS ns.NetNS
-<<<<<<< HEAD
-=======
 	var fexec *ovntest.FakeExec
->>>>>>> 1373bd01
 
 	tmpDir, tmpErr = ioutil.TempDir("", "clusternodetest_certdir")
 	if tmpErr != nil {
@@ -231,7 +227,6 @@
 		app = cli.NewApp()
 		app.Name = "test"
 		app.Flags = config.Flags
-<<<<<<< HEAD
 
 		// Set up a fake k8s-node1
 		testNS, err = testutils.NewNS()
@@ -248,144 +243,13 @@
 			return nil
 		})
 		Expect(err).NotTo(HaveOccurred())
+
+		fexec = ovntest.NewFakeExec()
 	})
 
 	AfterEach(func() {
 		Expect(testNS.Close()).To(Succeed())
 	})
-
-	It("sets up the management port", func() {
-		const clusterCIDR string = "10.1.0.0/16"
-
-		app.Action = func(ctx *cli.Context) error {
-			const (
-				nodeName      string = "node1"
-				nodeSubnet    string = "10.1.1.0/24"
-				mgtPortMAC    string = "00:00:00:55:66:77"
-				mgtPort       string = "k8s-" + nodeName
-				mgtPortIP     string = "10.1.1.2"
-				mgtPortPrefix string = "24"
-				mgtPortCIDR   string = mgtPortIP + "/" + mgtPortPrefix
-				serviceIPNet  string = "172.16.1.0"
-				serviceCIDR   string = serviceIPNet + "/24"
-				mtu           string = "1400"
-				gwIP          string = "10.1.1.1"
-				lrpMAC        string = "0a:58:0a:01:01:01"
-			)
-
-			fexec := ovntest.NewFakeExec()
-
-			// generic setup
-			fexec.AddFakeCmdsNoOutputNoError([]string{
-				"ovs-vsctl --timeout=15 -- --may-exist add-br br-int",
-				"ovs-vsctl --timeout=15 -- --may-exist add-port br-int " + mgtPort + " -- set interface " + mgtPort + " type=internal mtu_request=" + mtu + " external-ids:iface-id=" + mgtPort,
-			})
-			fexec.AddFakeCmd(&ovntest.ExpectedCmd{
-				Cmd:    "ovs-vsctl --timeout=15 --if-exists get interface " + mgtPort + " mac_in_use",
-				Output: mgtPortMAC,
-			})
-			fexec.AddFakeCmdsNoOutputNoError([]string{
-				"ovs-vsctl --timeout=15 set interface k8s-node1 " + fmt.Sprintf("mac=%s", strings.ReplaceAll(mgtPortMAC, ":", "\\:")),
-			})
-
-			fexec.AddFakeCmd(&ovntest.ExpectedCmd{
-				Cmd:    "ovs-vsctl --timeout=15 --if-exists get interface k8s-node1 ofport",
-				Output: "1",
-			})
-			fexec.AddFakeCmd(&ovntest.ExpectedCmd{
-				Cmd:    "ovs-ofctl --no-stats --no-names dump-flows br-int table=65,out_port=1",
-				Output: " table=65, priority=100,reg15=0x2,metadata=0x2 actions=output:1",
-			})
-=======
->>>>>>> 1373bd01
-
-		// Set up a fake k8s-node1
-		testNS, err = testutils.NewNS()
-		Expect(err).NotTo(HaveOccurred())
-		err = testNS.Do(func(ns.NetNS) error {
-			defer GinkgoRecover()
-
-			err := netlink.LinkAdd(&netlink.Dummy{
-				LinkAttrs: netlink.LinkAttrs{
-					Name: "k8s-node1",
-				},
-			})
-			Expect(err).NotTo(HaveOccurred())
-			return nil
-		})
-		Expect(err).NotTo(HaveOccurred())
-
-		fexec = ovntest.NewFakeExec()
-	})
-
-<<<<<<< HEAD
-			err = testNS.Do(func(ns.NetNS) error {
-				defer GinkgoRecover()
-
-				_, nodeSubnetCIDR, _ := net.ParseCIDR(nodeSubnet)
-				err = createManagementPort(nodeName, nodeSubnetCIDR, nodeAnnotator, waiter)
-				Expect(err).NotTo(HaveOccurred())
-				l, err := netlink.LinkByName(mgtPort)
-				Expect(err).NotTo(HaveOccurred())
-
-				// Check whether IP has been added
-				addrs, err := netlink.AddrList(l, syscall.AF_INET)
-				Expect(err).NotTo(HaveOccurred())
-				var foundAddr bool
-				expectedAddr, err := netlink.ParseAddr(mgtPortCIDR)
-				Expect(err).NotTo(HaveOccurred())
-				for _, a := range addrs {
-					if a.IP.Equal(expectedAddr.IP) && bytes.Equal(a.Mask, expectedAddr.Mask) {
-						foundAddr = true
-						break
-					}
-				}
-				Expect(foundAddr).To(BeTrue())
-
-				// Check whether the route has been added
-				j := 0
-				gatewayIP := net.ParseIP(gwIP)
-				subnets := []string{clusterCIDR, serviceCIDR}
-				for _, subnet := range subnets {
-					foundRoute := false
-					dstIPnet, err := netlink.ParseIPNet(subnet)
-					Expect(err).NotTo(HaveOccurred())
-					route := &netlink.Route{Dst: dstIPnet}
-					filterMask := netlink.RT_FILTER_DST
-					routes, err := netlink.RouteListFiltered(netlink.FAMILY_ALL, route, filterMask)
-					Expect(err).NotTo(HaveOccurred())
-					for _, r := range routes {
-						if r.Gw.Equal(gatewayIP) && r.LinkIndex == l.Attrs().Index {
-							foundRoute = true
-							break
-						}
-					}
-					Expect(foundRoute).To(BeTrue())
-					foundRoute = false
-					j++
-				}
-				Expect(j).To(Equal(2))
-
-				// Check whether router IP has been added in the arp entry for mgmt port
-				neighbours, err := netlink.NeighList(l.Attrs().Index, netlink.FAMILY_ALL)
-				Expect(err).NotTo(HaveOccurred())
-				var foundNeighbour bool
-				for _, neighbour := range neighbours {
-					if neighbour.IP.Equal(gatewayIP) && (neighbour.HardwareAddr.String() == lrpMAC) {
-						foundNeighbour = true
-						break
-					}
-				}
-				Expect(foundNeighbour).To(BeTrue())
-
-				return nil
-			})
-			Expect(err).NotTo(HaveOccurred())
-=======
-	AfterEach(func() {
-		Expect(testNS.Close()).To(Succeed())
-	})
->>>>>>> 1373bd01
 
 	It("sets up the management port for IPv4 clusters", func() {
 		const (
