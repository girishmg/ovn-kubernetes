// +build linux

package node

import (
	"fmt"
	"net"
	"os"
<<<<<<< HEAD
	"strings"
=======
>>>>>>> 99190807
	"time"

	"github.com/coreos/go-iptables/iptables"
	"github.com/ovn-org/ovn-kubernetes/go-controller/pkg/config"
	"github.com/ovn-org/ovn-kubernetes/go-controller/pkg/util"
	"github.com/vishvananda/netlink"

	"k8s.io/klog"
	utilnet "k8s.io/utils/net"
)

const (
	iptableMgmPortChain = "OVN-KUBE-SNAT-MGMTPORT"
)

type managementPortConfig struct {
	link       netlink.Link
	ipt        util.IPTablesHelper
<<<<<<< HEAD
	allSubnets []string
	ifName     string
	ifIPMask   string
	ifIP       string
	routerIP   string
	routerMAC  string
}

func newManagementPortConfig(interfaceName, interfaceIP, routerIP, routerMAC string) (*managementPortConfig, error) {
=======
	allSubnets []*net.IPNet
	ifName     string
	ifIPMask   *net.IPNet
	routerIP   net.IP
	routerMAC  net.HardwareAddr
}

func newManagementPortConfig(interfaceName string, interfaceIP *net.IPNet, routerIP net.IP, routerMAC net.HardwareAddr) (*managementPortConfig, error) {
>>>>>>> 99190807
	var err error

	cfg := &managementPortConfig{}
	cfg.ifName = interfaceName
	cfg.ifIPMask = interfaceIP
	cfg.routerIP = routerIP
	cfg.routerMAC = routerMAC
	if cfg.link, err = util.LinkSetUp(cfg.ifName); err != nil {
		return nil, err
	}

	// capture all the subnets for which we need to add routes through management port
	for _, subnet := range config.Default.ClusterSubnets {
<<<<<<< HEAD
		cfg.allSubnets = append(cfg.allSubnets, subnet.CIDR.String())
	}
	for _, subnet := range config.Kubernetes.ServiceCIDRs {
		cfg.allSubnets = append(cfg.allSubnets, subnet.String())
	}

	cfg.ifIP = strings.Split(cfg.ifIPMask, "/")[0]
	if utilnet.IsIPv6(net.ParseIP(cfg.ifIP)) {
=======
		cfg.allSubnets = append(cfg.allSubnets, subnet.CIDR)
	}
	cfg.allSubnets = append(cfg.allSubnets, config.Kubernetes.ServiceCIDRs...)

	if utilnet.IsIPv6CIDR(cfg.ifIPMask) {
>>>>>>> 99190807
		cfg.ipt, err = util.GetIPTablesHelper(iptables.ProtocolIPv6)
	} else {
		cfg.ipt, err = util.GetIPTablesHelper(iptables.ProtocolIPv4)
	}
	if err != nil {
		return nil, err
	}

	return cfg, nil
}

func tearDownManagementPortConfig(cfg *managementPortConfig) error {
	// for the initial setup we need to start from the clean slate, so flush
	// all addresses on this link, routes through this link, and
	// finally any IPtable rules for this link.
	if err := util.LinkAddrFlush(cfg.link); err != nil {
		return err
	}

	if err := util.LinkRoutesDel(cfg.link, cfg.allSubnets); err != nil {
		return err
	}

	if err := cfg.ipt.ClearChain("nat", iptableMgmPortChain); err != nil {
		return fmt.Errorf("could not clear the iptables chain for management port: %v", err)
	}
	return nil
}

func setupManagementPortConfig(cfg *managementPortConfig) ([]string, error) {
	var warnings []string
	var err error
	var exists bool

	if exists, err = util.LinkAddrExist(cfg.link, cfg.ifIPMask); err == nil && !exists {
		// we should log this so that one can debug as to why addresses are
		// disappearing
		warnings = append(warnings, fmt.Sprintf("missing IP address %s on the interface %s, adding it...",
			cfg.ifIPMask, cfg.ifName))
		err = util.LinkAddrAdd(cfg.link, cfg.ifIPMask)
	}
	if err != nil {
		return warnings, err
	}

	for _, subnet := range cfg.allSubnets {
		if exists, err = util.LinkRouteExists(cfg.link, cfg.routerIP, subnet); err == nil && !exists {
			// we need to warn so that it can be debugged as to why routes are disappearing
			warnings = append(warnings, fmt.Sprintf("missing route entry for subnet %s via gateway %s on link %v",
				subnet, cfg.routerIP, cfg.ifName))
<<<<<<< HEAD
			err = util.LinkRoutesAdd(cfg.link, cfg.routerIP, []string{subnet})
=======
			err = util.LinkRoutesAdd(cfg.link, cfg.routerIP, []*net.IPNet{subnet})
>>>>>>> 99190807
			if err != nil {
				if os.IsExist(err) {
					klog.V(5).Infof("Ignoring error %s from 'route add %s via %s' - already added via IPv6 RA?",
						err.Error(), subnet, cfg.routerIP)
					continue
				}
			}
		}
		if err != nil {
			return warnings, err
		}
	}

	// Add a neighbour entry on the K8s node to map routerIP with routerMAC. This is
	// required because in certain cases ARP requests from the K8s Node to the routerIP
	// arrives on OVN Logical Router pipeline with ARP source protocol address set to
	// K8s Node IP. OVN Logical Router pipeline drops such packets since it expects
	// source protocol address to be in the Logical Switch's subnet.
	if exists, err = util.LinkNeighExists(cfg.link, cfg.routerIP, cfg.routerMAC); err == nil && !exists {
		warnings = append(warnings, fmt.Sprintf("missing arp entry for MAC/IP binding (%s/%s) on link %s",
<<<<<<< HEAD
			cfg.routerMAC, cfg.routerIP, k8sMgmtIntfName))
=======
			cfg.routerMAC.String(), cfg.routerIP, util.K8sMgmtIntfName))
>>>>>>> 99190807
		err = util.LinkNeighAdd(cfg.link, cfg.routerIP, cfg.routerMAC)
	}
	if err != nil {
		return warnings, err
	}

	rule := []string{"-o", cfg.ifName, "-j", iptableMgmPortChain}
	if exists, err = cfg.ipt.Exists("nat", "POSTROUTING", rule...); err == nil && !exists {
		warnings = append(warnings, fmt.Sprintf("missing iptables postrouting nat chain %s, adding it",
			iptableMgmPortChain))
		err = cfg.ipt.Insert("nat", "POSTROUTING", 1, rule...)
	}
	if err != nil {
		return warnings, fmt.Errorf("could not set up iptables chain rules for management port: %v", err)
	}
<<<<<<< HEAD
	rule = []string{"-o", cfg.ifName, "-j", "SNAT", "--to-source", cfg.ifIP,
=======
	rule = []string{"-o", cfg.ifName, "-j", "SNAT", "--to-source", cfg.ifIPMask.IP.String(),
>>>>>>> 99190807
		"-m", "comment", "--comment", "OVN SNAT to Management Port"}
	if exists, err = cfg.ipt.Exists("nat", iptableMgmPortChain, rule...); err == nil && !exists {
		warnings = append(warnings, fmt.Sprintf("missing management port nat rule in chain %s, adding it",
			iptableMgmPortChain))
		err = cfg.ipt.Insert("nat", iptableMgmPortChain, 1, rule...)
	}
	if err != nil {
		return warnings, fmt.Errorf("could not set up iptables rules for management port: %v", err)
	}

	return warnings, nil
}

// createPlatformManagementPort creates a management port attached to the node switch
// that lets the node access its pods via their private IP address. This is used
// for health checking and other management tasks.
<<<<<<< HEAD
func createPlatformManagementPort(interfaceName, interfaceIP, routerIP, routerMAC string,
=======
func createPlatformManagementPort(interfaceName string, interfaceIP *net.IPNet, routerIP net.IP, routerMAC net.HardwareAddr,
>>>>>>> 99190807
	stopChan chan struct{}) error {
	var cfg *managementPortConfig
	var err error

	if cfg, err = newManagementPortConfig(interfaceName, interfaceIP, routerIP, routerMAC); err != nil {
		return err
	}

	if err = tearDownManagementPortConfig(cfg); err != nil {
		return err
	}

	if _, err = setupManagementPortConfig(cfg); err != nil {
		return err
	}

	// start the management port health check
	go checkManagementPortHealth(cfg, stopChan)
	return nil
}

//DelMgtPortIptRules delete all the iptable rules for the management port.
func DelMgtPortIptRules() {
	// Clean up all iptables and ip6tables remnants that may be left around
	ipt, err := util.GetIPTablesHelper(iptables.ProtocolIPv4)
	if err != nil {
		return
	}
	ipt6, err := util.GetIPTablesHelper(iptables.ProtocolIPv6)
	if err != nil {
		return
	}
<<<<<<< HEAD
	rule := []string{"-o", k8sMgmtIntfName, "-j", iptableMgmPortChain}
=======
	rule := []string{"-o", util.K8sMgmtIntfName, "-j", iptableMgmPortChain}
>>>>>>> 99190807
	_ = ipt.Delete("nat", "POSTROUTING", rule...)
	_ = ipt6.Delete("nat", "POSTROUTING", rule...)
	_ = ipt.ClearChain("nat", iptableMgmPortChain)
	_ = ipt6.ClearChain("nat", iptableMgmPortChain)
	_ = ipt.DeleteChain("nat", iptableMgmPortChain)
	_ = ipt6.DeleteChain("nat", iptableMgmPortChain)
}

// checks to make sure that following configurations are present on the k8s node
// 1. route entries to cluster CIDR and service CIDR through management port
// 2. ARP entry for the node subnet's gateway ip
// 3. IPtables chain and rule for SNATing packets entering the logical topology
func checkManagementPortHealth(cfg *managementPortConfig, stopChan chan struct{}) {
	for {
		select {
		case <-time.After(30 * time.Second):
			warnings, err := setupManagementPortConfig(cfg)
			for _, warning := range warnings {
				klog.Warningf(warning)
			}
			if err != nil {
				klog.Errorf(err.Error())
			}
		case <-stopChan:
			return
		}
	}
}<|MERGE_RESOLUTION|>--- conflicted
+++ resolved
@@ -6,10 +6,6 @@
 	"fmt"
 	"net"
 	"os"
-<<<<<<< HEAD
-	"strings"
-=======
->>>>>>> 99190807
 	"time"
 
 	"github.com/coreos/go-iptables/iptables"
@@ -28,17 +24,6 @@
 type managementPortConfig struct {
 	link       netlink.Link
 	ipt        util.IPTablesHelper
-<<<<<<< HEAD
-	allSubnets []string
-	ifName     string
-	ifIPMask   string
-	ifIP       string
-	routerIP   string
-	routerMAC  string
-}
-
-func newManagementPortConfig(interfaceName, interfaceIP, routerIP, routerMAC string) (*managementPortConfig, error) {
-=======
 	allSubnets []*net.IPNet
 	ifName     string
 	ifIPMask   *net.IPNet
@@ -47,7 +32,6 @@
 }
 
 func newManagementPortConfig(interfaceName string, interfaceIP *net.IPNet, routerIP net.IP, routerMAC net.HardwareAddr) (*managementPortConfig, error) {
->>>>>>> 99190807
 	var err error
 
 	cfg := &managementPortConfig{}
@@ -61,22 +45,11 @@
 
 	// capture all the subnets for which we need to add routes through management port
 	for _, subnet := range config.Default.ClusterSubnets {
-<<<<<<< HEAD
-		cfg.allSubnets = append(cfg.allSubnets, subnet.CIDR.String())
-	}
-	for _, subnet := range config.Kubernetes.ServiceCIDRs {
-		cfg.allSubnets = append(cfg.allSubnets, subnet.String())
-	}
-
-	cfg.ifIP = strings.Split(cfg.ifIPMask, "/")[0]
-	if utilnet.IsIPv6(net.ParseIP(cfg.ifIP)) {
-=======
 		cfg.allSubnets = append(cfg.allSubnets, subnet.CIDR)
 	}
 	cfg.allSubnets = append(cfg.allSubnets, config.Kubernetes.ServiceCIDRs...)
 
 	if utilnet.IsIPv6CIDR(cfg.ifIPMask) {
->>>>>>> 99190807
 		cfg.ipt, err = util.GetIPTablesHelper(iptables.ProtocolIPv6)
 	} else {
 		cfg.ipt, err = util.GetIPTablesHelper(iptables.ProtocolIPv4)
@@ -127,11 +100,7 @@
 			// we need to warn so that it can be debugged as to why routes are disappearing
 			warnings = append(warnings, fmt.Sprintf("missing route entry for subnet %s via gateway %s on link %v",
 				subnet, cfg.routerIP, cfg.ifName))
-<<<<<<< HEAD
-			err = util.LinkRoutesAdd(cfg.link, cfg.routerIP, []string{subnet})
-=======
 			err = util.LinkRoutesAdd(cfg.link, cfg.routerIP, []*net.IPNet{subnet})
->>>>>>> 99190807
 			if err != nil {
 				if os.IsExist(err) {
 					klog.V(5).Infof("Ignoring error %s from 'route add %s via %s' - already added via IPv6 RA?",
@@ -152,11 +121,7 @@
 	// source protocol address to be in the Logical Switch's subnet.
 	if exists, err = util.LinkNeighExists(cfg.link, cfg.routerIP, cfg.routerMAC); err == nil && !exists {
 		warnings = append(warnings, fmt.Sprintf("missing arp entry for MAC/IP binding (%s/%s) on link %s",
-<<<<<<< HEAD
-			cfg.routerMAC, cfg.routerIP, k8sMgmtIntfName))
-=======
-			cfg.routerMAC.String(), cfg.routerIP, util.K8sMgmtIntfName))
->>>>>>> 99190807
+			cfg.routerMAC.String(), cfg.routerIP, k8sMgmtIntfName))
 		err = util.LinkNeighAdd(cfg.link, cfg.routerIP, cfg.routerMAC)
 	}
 	if err != nil {
@@ -172,11 +137,7 @@
 	if err != nil {
 		return warnings, fmt.Errorf("could not set up iptables chain rules for management port: %v", err)
 	}
-<<<<<<< HEAD
-	rule = []string{"-o", cfg.ifName, "-j", "SNAT", "--to-source", cfg.ifIP,
-=======
 	rule = []string{"-o", cfg.ifName, "-j", "SNAT", "--to-source", cfg.ifIPMask.IP.String(),
->>>>>>> 99190807
 		"-m", "comment", "--comment", "OVN SNAT to Management Port"}
 	if exists, err = cfg.ipt.Exists("nat", iptableMgmPortChain, rule...); err == nil && !exists {
 		warnings = append(warnings, fmt.Sprintf("missing management port nat rule in chain %s, adding it",
@@ -193,11 +154,7 @@
 // createPlatformManagementPort creates a management port attached to the node switch
 // that lets the node access its pods via their private IP address. This is used
 // for health checking and other management tasks.
-<<<<<<< HEAD
-func createPlatformManagementPort(interfaceName, interfaceIP, routerIP, routerMAC string,
-=======
 func createPlatformManagementPort(interfaceName string, interfaceIP *net.IPNet, routerIP net.IP, routerMAC net.HardwareAddr,
->>>>>>> 99190807
 	stopChan chan struct{}) error {
 	var cfg *managementPortConfig
 	var err error
@@ -230,11 +187,7 @@
 	if err != nil {
 		return
 	}
-<<<<<<< HEAD
 	rule := []string{"-o", k8sMgmtIntfName, "-j", iptableMgmPortChain}
-=======
-	rule := []string{"-o", util.K8sMgmtIntfName, "-j", iptableMgmPortChain}
->>>>>>> 99190807
 	_ = ipt.Delete("nat", "POSTROUTING", rule...)
 	_ = ipt6.Delete("nat", "POSTROUTING", rule...)
 	_ = ipt.ClearChain("nat", iptableMgmPortChain)
