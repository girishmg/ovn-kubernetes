// +build linux

package util

import (
	"bytes"
	"fmt"
	"net"
	"os"
	"strings"

	"github.com/vishvananda/netlink"

	utilnet "k8s.io/utils/net"
)

func getFamily(ip net.IP) int {
	if utilnet.IsIPv6(ip) {
		return netlink.FAMILY_V6
	} else {
		return netlink.FAMILY_V4
	}
}

// LinkSetUp returns the netlink device with its state marked up
func LinkSetUp(interfaceName string) (netlink.Link, error) {
	link, err := netlink.LinkByName(interfaceName)
	if err != nil {
		return nil, fmt.Errorf("failed to lookup link %s: %v", interfaceName, err)
	}
	err = netlink.LinkSetUp(link)
	if err != nil {
		return nil, fmt.Errorf("failed to set the link %s up: %v", interfaceName, err)
	}
	return link, nil
}

// LinkAddrFlush flushes all the addresses on the given link
func LinkAddrFlush(link netlink.Link) error {
	addrs, err := netlink.AddrList(link, netlink.FAMILY_ALL)
	if err != nil {
		return fmt.Errorf("failed to list addresses for the link %s: %v", link.Attrs().Name, err)
	}
	for _, addr := range addrs {
		err = netlink.AddrDel(link, &addr)
		if err != nil {
			return fmt.Errorf("failed to delete address %s on link %s: %v",
				addr.IP.String(), link.Attrs().Name, err)
		}
	}
	return nil
}

// LinkAddrExist returns true if the given address is present on the link
<<<<<<< HEAD
func LinkAddrExist(link netlink.Link, address string) (bool, error) {
	ipnet, err := netlink.ParseIPNet(address)
	if err != nil {
		return false, fmt.Errorf("failed to parse ip %s :%v\n", address, err)
	}
	family := netlink.FAMILY_V4
	if ipnet.IP.To4() == nil {
		family = netlink.FAMILY_V6
	}
	addrs, err := netlink.AddrList(link, family)
	if err != nil {
		return false, fmt.Errorf("failed to list addresses for the link %s: %v",
			link.Attrs().Name, err)
	}
	for _, addr := range addrs {
		if addr.IPNet.String() == address {
			return true, nil
		}
	}
	return false, nil
}

// LinkAddrAdd removes existing addresses on the link and adds the new address
func LinkAddrAdd(link netlink.Link, address string) error {
	ipnet, err := netlink.ParseIPNet(address)
=======
func LinkAddrExist(link netlink.Link, address *net.IPNet) (bool, error) {
	addrs, err := netlink.AddrList(link, getFamily(address.IP))
>>>>>>> 99190807
	if err != nil {
		return false, fmt.Errorf("failed to list addresses for the link %s: %v",
			link.Attrs().Name, err)
	}
	for _, addr := range addrs {
		if addr.IPNet.String() == address.String() {
			return true, nil
		}
	}
	return false, nil
}

// LinkAddrAdd removes existing addresses on the link and adds the new address
func LinkAddrAdd(link netlink.Link, address *net.IPNet) error {
	err := netlink.AddrAdd(link, &netlink.Addr{IPNet: address})
	if err != nil {
		return fmt.Errorf("failed to add address %s on link %s: %v", address, link.Attrs().Name, err)
	}
	return nil
}

// LinkRoutesDel deletes all the routes for the given subnets via the link
<<<<<<< HEAD
func LinkRoutesDel(link netlink.Link, subnets []string) error {
=======
func LinkRoutesDel(link netlink.Link, subnets []*net.IPNet) error {
>>>>>>> 99190807
	routes, err := netlink.RouteList(link, netlink.FAMILY_ALL)
	if err != nil {
		return fmt.Errorf("failed to get all the routes for link %s: %v",
			link.Attrs().Name, err)
	}
<<<<<<< HEAD
	for _, subnet := range subnets {
		for _, route := range routes {
			if route.Dst.String() == subnet {
				err = netlink.RouteDel(&route)
				if err != nil {
					return fmt.Errorf("failed to delete route '%s via %s' for link %s : %v\n",
						route.Dst.String(), route.Gw.String(), link.Attrs().Name, err)
				}
				break
			}
		}
	}
	return nil
}

// LinkRoutesAdd adds a new route for given subnets through the gwIPstr
func LinkRoutesAdd(link netlink.Link, gwIPstr string, subnets []string) error {
	gwIP := net.ParseIP(gwIPstr)
	if gwIP == nil {
		return fmt.Errorf("gateway IP %s is not a valid IPv4 or IPv6 address", gwIPstr)
	}
	for _, subnet := range subnets {
		dstIPnet, err := netlink.ParseIPNet(subnet)
		if err != nil {
			return fmt.Errorf("failed to parse subnet %s :%v\n", subnet, err)
		}
=======
	for _, subnet := range subnets {
		for _, route := range routes {
			if route.Dst.String() == subnet.String() {
				err = netlink.RouteDel(&route)
				if err != nil {
					return fmt.Errorf("failed to delete route '%s via %s' for link %s : %v\n",
						route.Dst.String(), route.Gw.String(), link.Attrs().Name, err)
				}
				break
			}
		}
	}
	return nil
}

// LinkRoutesAdd adds a new route for given subnets through the gwIPstr
func LinkRoutesAdd(link netlink.Link, gwIP net.IP, subnets []*net.IPNet) error {
	for _, subnet := range subnets {
>>>>>>> 99190807
		route := &netlink.Route{
			Dst:       subnet,
			LinkIndex: link.Attrs().Index,
			Scope:     netlink.SCOPE_UNIVERSE,
			Gw:        gwIP,
		}
		err := netlink.RouteAdd(route)
		if err != nil {
			if os.IsExist(err) {
				return err
			}
			return fmt.Errorf("failed to add route for subnet %s via gateway %s: %v",
				subnet.String(), gwIP.String(), err)
		}
	}
	return nil
}

// LinkRouteExists checks for existence of routes for the given subnet through gwIPStr
<<<<<<< HEAD
func LinkRouteExists(link netlink.Link, gwIPstr, subnet string) (bool, error) {
	gwIP := net.ParseIP(gwIPstr)
	if gwIP == nil {
		return false, fmt.Errorf("gateway IP %s is not a valid IPv4 or IPv6 address", gwIPstr)
	}
	family := netlink.FAMILY_V4
	if utilnet.IsIPv6(gwIP) {
		family = netlink.FAMILY_V6
	}

	dstIPnet, err := netlink.ParseIPNet(subnet)
	if err != nil {
		return false, fmt.Errorf("failed to parse subnet %s :%v\n", subnet, err)
	}
	routeFilter := &netlink.Route{Dst: dstIPnet}
	filterMask := netlink.RT_FILTER_DST
	routes, err := netlink.RouteListFiltered(family, routeFilter, filterMask)
	if err != nil {
		return false, fmt.Errorf("failed to get routes for subnet %s", subnet)
	}
	for _, route := range routes {
		if route.Gw.String() == gwIPstr {
			return true, nil
		}
	}
	return false, nil
}

// LinkNeighAdd adds MAC/IP bindings for the given link
func LinkNeighAdd(link netlink.Link, neighIPstr, neighMacstr string) error {
	neighIP := net.ParseIP(neighIPstr)
	if neighIP == nil {
		return fmt.Errorf("neighbour IP %s is not a valid IPv4 or IPv6 address", neighIPstr)
	}
	hwAddr, err := net.ParseMAC(neighMacstr)
=======
func LinkRouteExists(link netlink.Link, gwIP net.IP, subnet *net.IPNet) (bool, error) {
	routeFilter := &netlink.Route{Dst: subnet}
	filterMask := netlink.RT_FILTER_DST
	routes, err := netlink.RouteListFiltered(getFamily(gwIP), routeFilter, filterMask)
>>>>>>> 99190807
	if err != nil {
		return false, fmt.Errorf("failed to get routes for subnet %s", subnet.String())
	}
<<<<<<< HEAD

	family := netlink.FAMILY_V4
	if utilnet.IsIPv6(neighIP) {
		family = netlink.FAMILY_V6
=======
	for _, route := range routes {
		if route.Gw.Equal(gwIP) {
			return true, nil
		}
>>>>>>> 99190807
	}
	return false, nil
}

// LinkNeighAdd adds MAC/IP bindings for the given link
func LinkNeighAdd(link netlink.Link, neighIP net.IP, neighMAC net.HardwareAddr) error {
	neigh := &netlink.Neigh{
		LinkIndex:    link.Attrs().Index,
		Family:       getFamily(neighIP),
		State:        netlink.NUD_PERMANENT,
		IP:           neighIP,
		HardwareAddr: neighMAC,
	}
	err := netlink.NeighSet(neigh)
	if err != nil {
		return fmt.Errorf("failed to add neighbour entry %+v: %v", neigh, err)
	}
	return nil
}

// LinkNeighExists checks to see if the given MAC/IP bindings exists
<<<<<<< HEAD
func LinkNeighExists(link netlink.Link, neighIPstr, neighMacstr string) (bool, error) {
	neighIP := net.ParseIP(neighIPstr)
	if neighIP == nil {
		return false, fmt.Errorf("neighbour IP %s is not a valid IPv4 or IPv6 address",
			neighIPstr)
	}

	family := netlink.FAMILY_V4
	if utilnet.IsIPv6(neighIP) {
		family = netlink.FAMILY_V6
	}

	neighs, err := netlink.NeighList(link.Attrs().Index, family)
=======
func LinkNeighExists(link netlink.Link, neighIP net.IP, neighMAC net.HardwareAddr) (bool, error) {
	neighs, err := netlink.NeighList(link.Attrs().Index, getFamily(neighIP))
>>>>>>> 99190807
	if err != nil {
		return false, fmt.Errorf("failed to get the list of neighbour entries for link %s",
			link.Attrs().Name)
	}

	for _, neigh := range neighs {
<<<<<<< HEAD
		if neigh.IP.String() == neighIPstr {
			if neigh.HardwareAddr.String() == strings.ToLower(neighMacstr) &&
=======
		if neigh.IP.Equal(neighIP) {
			if bytes.Equal(neigh.HardwareAddr, neighMAC) &&
>>>>>>> 99190807
				(neigh.State&netlink.NUD_PERMANENT) == netlink.NUD_PERMANENT {
				return true, nil
			}
		}
	}
	return false, nil
}<|MERGE_RESOLUTION|>--- conflicted
+++ resolved
@@ -7,7 +7,6 @@
 	"fmt"
 	"net"
 	"os"
-	"strings"
 
 	"github.com/vishvananda/netlink"
 
@@ -52,36 +51,8 @@
 }
 
 // LinkAddrExist returns true if the given address is present on the link
-<<<<<<< HEAD
-func LinkAddrExist(link netlink.Link, address string) (bool, error) {
-	ipnet, err := netlink.ParseIPNet(address)
-	if err != nil {
-		return false, fmt.Errorf("failed to parse ip %s :%v\n", address, err)
-	}
-	family := netlink.FAMILY_V4
-	if ipnet.IP.To4() == nil {
-		family = netlink.FAMILY_V6
-	}
-	addrs, err := netlink.AddrList(link, family)
-	if err != nil {
-		return false, fmt.Errorf("failed to list addresses for the link %s: %v",
-			link.Attrs().Name, err)
-	}
-	for _, addr := range addrs {
-		if addr.IPNet.String() == address {
-			return true, nil
-		}
-	}
-	return false, nil
-}
-
-// LinkAddrAdd removes existing addresses on the link and adds the new address
-func LinkAddrAdd(link netlink.Link, address string) error {
-	ipnet, err := netlink.ParseIPNet(address)
-=======
 func LinkAddrExist(link netlink.Link, address *net.IPNet) (bool, error) {
 	addrs, err := netlink.AddrList(link, getFamily(address.IP))
->>>>>>> 99190807
 	if err != nil {
 		return false, fmt.Errorf("failed to list addresses for the link %s: %v",
 			link.Attrs().Name, err)
@@ -104,44 +75,12 @@
 }
 
 // LinkRoutesDel deletes all the routes for the given subnets via the link
-<<<<<<< HEAD
-func LinkRoutesDel(link netlink.Link, subnets []string) error {
-=======
 func LinkRoutesDel(link netlink.Link, subnets []*net.IPNet) error {
->>>>>>> 99190807
 	routes, err := netlink.RouteList(link, netlink.FAMILY_ALL)
 	if err != nil {
 		return fmt.Errorf("failed to get all the routes for link %s: %v",
 			link.Attrs().Name, err)
 	}
-<<<<<<< HEAD
-	for _, subnet := range subnets {
-		for _, route := range routes {
-			if route.Dst.String() == subnet {
-				err = netlink.RouteDel(&route)
-				if err != nil {
-					return fmt.Errorf("failed to delete route '%s via %s' for link %s : %v\n",
-						route.Dst.String(), route.Gw.String(), link.Attrs().Name, err)
-				}
-				break
-			}
-		}
-	}
-	return nil
-}
-
-// LinkRoutesAdd adds a new route for given subnets through the gwIPstr
-func LinkRoutesAdd(link netlink.Link, gwIPstr string, subnets []string) error {
-	gwIP := net.ParseIP(gwIPstr)
-	if gwIP == nil {
-		return fmt.Errorf("gateway IP %s is not a valid IPv4 or IPv6 address", gwIPstr)
-	}
-	for _, subnet := range subnets {
-		dstIPnet, err := netlink.ParseIPNet(subnet)
-		if err != nil {
-			return fmt.Errorf("failed to parse subnet %s :%v\n", subnet, err)
-		}
-=======
 	for _, subnet := range subnets {
 		for _, route := range routes {
 			if route.Dst.String() == subnet.String() {
@@ -160,7 +99,6 @@
 // LinkRoutesAdd adds a new route for given subnets through the gwIPstr
 func LinkRoutesAdd(link netlink.Link, gwIP net.IP, subnets []*net.IPNet) error {
 	for _, subnet := range subnets {
->>>>>>> 99190807
 		route := &netlink.Route{
 			Dst:       subnet,
 			LinkIndex: link.Attrs().Index,
@@ -180,62 +118,17 @@
 }
 
 // LinkRouteExists checks for existence of routes for the given subnet through gwIPStr
-<<<<<<< HEAD
-func LinkRouteExists(link netlink.Link, gwIPstr, subnet string) (bool, error) {
-	gwIP := net.ParseIP(gwIPstr)
-	if gwIP == nil {
-		return false, fmt.Errorf("gateway IP %s is not a valid IPv4 or IPv6 address", gwIPstr)
-	}
-	family := netlink.FAMILY_V4
-	if utilnet.IsIPv6(gwIP) {
-		family = netlink.FAMILY_V6
-	}
-
-	dstIPnet, err := netlink.ParseIPNet(subnet)
-	if err != nil {
-		return false, fmt.Errorf("failed to parse subnet %s :%v\n", subnet, err)
-	}
-	routeFilter := &netlink.Route{Dst: dstIPnet}
-	filterMask := netlink.RT_FILTER_DST
-	routes, err := netlink.RouteListFiltered(family, routeFilter, filterMask)
-	if err != nil {
-		return false, fmt.Errorf("failed to get routes for subnet %s", subnet)
-	}
-	for _, route := range routes {
-		if route.Gw.String() == gwIPstr {
-			return true, nil
-		}
-	}
-	return false, nil
-}
-
-// LinkNeighAdd adds MAC/IP bindings for the given link
-func LinkNeighAdd(link netlink.Link, neighIPstr, neighMacstr string) error {
-	neighIP := net.ParseIP(neighIPstr)
-	if neighIP == nil {
-		return fmt.Errorf("neighbour IP %s is not a valid IPv4 or IPv6 address", neighIPstr)
-	}
-	hwAddr, err := net.ParseMAC(neighMacstr)
-=======
 func LinkRouteExists(link netlink.Link, gwIP net.IP, subnet *net.IPNet) (bool, error) {
 	routeFilter := &netlink.Route{Dst: subnet}
 	filterMask := netlink.RT_FILTER_DST
 	routes, err := netlink.RouteListFiltered(getFamily(gwIP), routeFilter, filterMask)
->>>>>>> 99190807
 	if err != nil {
 		return false, fmt.Errorf("failed to get routes for subnet %s", subnet.String())
 	}
-<<<<<<< HEAD
-
-	family := netlink.FAMILY_V4
-	if utilnet.IsIPv6(neighIP) {
-		family = netlink.FAMILY_V6
-=======
 	for _, route := range routes {
 		if route.Gw.Equal(gwIP) {
 			return true, nil
 		}
->>>>>>> 99190807
 	}
 	return false, nil
 }
@@ -257,37 +150,16 @@
 }
 
 // LinkNeighExists checks to see if the given MAC/IP bindings exists
-<<<<<<< HEAD
-func LinkNeighExists(link netlink.Link, neighIPstr, neighMacstr string) (bool, error) {
-	neighIP := net.ParseIP(neighIPstr)
-	if neighIP == nil {
-		return false, fmt.Errorf("neighbour IP %s is not a valid IPv4 or IPv6 address",
-			neighIPstr)
-	}
-
-	family := netlink.FAMILY_V4
-	if utilnet.IsIPv6(neighIP) {
-		family = netlink.FAMILY_V6
-	}
-
-	neighs, err := netlink.NeighList(link.Attrs().Index, family)
-=======
 func LinkNeighExists(link netlink.Link, neighIP net.IP, neighMAC net.HardwareAddr) (bool, error) {
 	neighs, err := netlink.NeighList(link.Attrs().Index, getFamily(neighIP))
->>>>>>> 99190807
 	if err != nil {
 		return false, fmt.Errorf("failed to get the list of neighbour entries for link %s",
 			link.Attrs().Name)
 	}
 
 	for _, neigh := range neighs {
-<<<<<<< HEAD
-		if neigh.IP.String() == neighIPstr {
-			if neigh.HardwareAddr.String() == strings.ToLower(neighMacstr) &&
-=======
 		if neigh.IP.Equal(neighIP) {
 			if bytes.Equal(neigh.HardwareAddr, neighMAC) &&
->>>>>>> 99190807
 				(neigh.State&netlink.NUD_PERMANENT) == netlink.NUD_PERMANENT {
 				return true, nil
 			}
