package util

import (
	"encoding/json"
	"fmt"
	"net"
	"strings"

	kapi "k8s.io/api/core/v1"
	"k8s.io/client-go/kubernetes"
	"k8s.io/client-go/rest"
	"k8s.io/client-go/tools/clientcmd"
	"k8s.io/client-go/util/cert"
	"k8s.io/klog"

	"github.com/ovn-org/ovn-kubernetes/go-controller/pkg/cni/types"
	"github.com/ovn-org/ovn-kubernetes/go-controller/pkg/config"
)

// NewClientset creates a Kubernetes clientset from either a kubeconfig,
// TLS properties, or an apiserver URL
func NewClientset(conf *config.KubernetesConfig) (*kubernetes.Clientset, error) {
	var kconfig *rest.Config
	var err error

	if conf.Kubeconfig != "" {
		// uses the current context in kubeconfig
		kconfig, err = clientcmd.BuildConfigFromFlags("", conf.Kubeconfig)
	} else if strings.HasPrefix(conf.APIServer, "https") {
		if conf.APIServer == "" || conf.Token == "" {
			return nil, fmt.Errorf("TLS-secured apiservers require token and CA certificate")
		}
		kconfig = &rest.Config{
			Host:        conf.APIServer,
			BearerToken: conf.Token,
		}
		if conf.CACert != "" {
			if _, err := cert.NewPool(conf.CACert); err != nil {
				return nil, err
			}
			kconfig.TLSClientConfig = rest.TLSClientConfig{CAFile: conf.CACert}
		}
	} else if strings.HasPrefix(conf.APIServer, "http") {
		kconfig, err = clientcmd.BuildConfigFromFlags(conf.APIServer, "")
	} else {
		// Assume we are running from a container managed by kubernetes
		// and read the apiserver address and tokens from the
		// container's environment.
		kconfig, err = rest.InClusterConfig()
	}
	if err != nil {
		return nil, err
	}

	kconfig.AcceptContentTypes = "application/vnd.kubernetes.protobuf,application/json"
	kconfig.ContentType = "application/vnd.kubernetes.protobuf"

	return kubernetes.NewForConfig(kconfig)
}

// IsClusterIPSet checks if the service is an headless service or not
func IsClusterIPSet(service *kapi.Service) bool {
	return service.Spec.ClusterIP != kapi.ClusterIPNone && service.Spec.ClusterIP != ""
}

// ServiceTypeHasClusterIP checks if the service has an associated ClusterIP or not
func ServiceTypeHasClusterIP(service *kapi.Service) bool {
	return service.Spec.Type == kapi.ServiceTypeClusterIP || service.Spec.Type == kapi.ServiceTypeNodePort || service.Spec.Type == kapi.ServiceTypeLoadBalancer
}

// ServiceTypeHasNodePort checks if the service has an associated NodePort or not
func ServiceTypeHasNodePort(service *kapi.Service) bool {
	return service.Spec.Type == kapi.ServiceTypeNodePort || service.Spec.Type == kapi.ServiceTypeLoadBalancer
}

func validateOVNConfigEndpoint(ep *kapi.Endpoints) bool {
	return len(ep.Subsets) == 1 && len(ep.Subsets[0].Ports) == 2 && len(ep.Subsets[0].Addresses) > 0
}

// ExtractDbRemotesFromEndpoint extracts the DB endpoints
func ExtractDbRemotesFromEndpoint(ep *kapi.Endpoints) ([]string, int32, int32, error) {
	var nbDBPort int32
	var sbDBPort int32
	var masterIPList []string

	if !validateOVNConfigEndpoint(ep) {
		return masterIPList, nbDBPort, sbDBPort, fmt.Errorf("endpoint %s is not in the right format to configure OVN", ep.Name)
	}

	for _, ovnDB := range ep.Subsets[0].Ports {
		if ovnDB.Name == "south" {
			sbDBPort = ovnDB.Port
		} else if ovnDB.Name == "north" {
			nbDBPort = ovnDB.Port
		}
	}
	for _, address := range ep.Subsets[0].Addresses {
		masterIPList = append(masterIPList, address.IP)
	}

	return masterIPList, sbDBPort, nbDBPort, nil
}

func GetNodeIP(nodeName string) (string, error) {
	ip := net.ParseIP(nodeName)
	if ip == nil {
		addrs, err := net.LookupIP(nodeName)
		if err != nil {
			return "", fmt.Errorf("Failed to lookup IP address for node %s: %v", nodeName, err)
		}
		for _, addr := range addrs {
			// Skip loopback addrs
			if addr.IsLoopback() {
				klog.V(5).Infof("Skipping loopback addr: %q for node %s", addr.String(), nodeName)
				continue
			}
			ip = addr
			break
		}
	} else if ip.IsLoopback() {
		klog.V(5).Infof("Skipping loopback addr: %q for node %s", ip.String(), nodeName)
		ip = nil
	}

	if ip == nil || len(ip.String()) == 0 {
		return "", fmt.Errorf("Failed to obtain IP address from node name: %s", nodeName)
	}
	return ip.String(), nil
}

const (
	// DefNetworkAnnotation is the pod annotation for the cluster-wide default network
	DefNetworkAnnotation = "v1.multus-cni.io/default-network"
<<<<<<< HEAD
	// NetworkAttachmentAnnotation is the pod annotation for network-attachment-definition
	NetworkAttachmentAnnotation = "k8s.v1.cni.cncf.io/networks"
=======
>>>>>>> 761ce404
)

// GetPodNetSelAnnotation returns the pod's Network Attachment Selection Annotation either for
// the cluster-wide default network or the additional networks.
//
// This function is a simplified version of parsePodNetworkAnnotation() function in multus-cni
// repository. We need to revisit once there is a library that we can share.
//
// Note that the changes below is based on following assumptions, which is true today.
// - a pod's default network is OVN managed
func GetPodNetSelAnnotation(pod *kapi.Pod, netAttachAnnot string) ([]*types.NetworkSelectionElement, error) {
	var networkAnnotation string
	var networks []*types.NetworkSelectionElement

	networkAnnotation = pod.Annotations[netAttachAnnot]
	if networkAnnotation == "" {
		// nothing special to do
		return nil, nil
	}

	// it is possible the default network is defined in the form of comma-delimited list of
	// network attachment resource names (i.e. list of <namespace>/<network name>@<ifname>), but
	// we are only interested in the NetworkSelectionElement json form that has custom MAC/IP
	if json.Valid([]byte(networkAnnotation)) {
		if err := json.Unmarshal([]byte(networkAnnotation), &networks); err != nil {
			return nil, fmt.Errorf("failed to parse pod's net-attach-definition JSON %q: %v", networkAnnotation, err)
		}
	} else {
		// nothing special to do
		return nil, nil
	}

	return networks, nil
}<|MERGE_RESOLUTION|>--- conflicted
+++ resolved
@@ -131,11 +131,8 @@
 const (
 	// DefNetworkAnnotation is the pod annotation for the cluster-wide default network
 	DefNetworkAnnotation = "v1.multus-cni.io/default-network"
-<<<<<<< HEAD
 	// NetworkAttachmentAnnotation is the pod annotation for network-attachment-definition
 	NetworkAttachmentAnnotation = "k8s.v1.cni.cncf.io/networks"
-=======
->>>>>>> 761ce404
 )
 
 // GetPodNetSelAnnotation returns the pod's Network Attachment Selection Annotation either for
