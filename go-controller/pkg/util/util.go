package util

import (
	"fmt"
	"net"
	"strings"
	"sync"

	houtil "github.com/ovn-org/ovn-kubernetes/go-controller/hybrid-overlay/pkg/util"
	"github.com/ovn-org/ovn-kubernetes/go-controller/pkg/config"

	"github.com/urfave/cli/v2"

	"k8s.io/klog"
)

<<<<<<< HEAD
=======
const (
	// K8sMgmtIntfName name to be used as an OVS internal port on the node
	K8sMgmtIntfName = "ovn-k8s-mp0"

	// PhysicalNetworkName is the name that maps to an OVS bridge that provides
	// access to physical/external network
	PhysicalNetworkName = "physnet"
)

>>>>>>> 964b84cd
// StringArg gets the named command-line argument or returns an error if it is empty
func StringArg(context *cli.Context, name string) (string, error) {
	val := context.String(name)
	if val == "" {
		return "", fmt.Errorf("argument --%s should be non-null", name)
	}
	return val, nil
}

// GetLegacyK8sMgmtIntfName returns legacy management ovs-port name
func GetLegacyK8sMgmtIntfName(nodeName string) string {
	if len(nodeName) > 11 {
		return "k8s-" + (nodeName[:11])
	}
	return "k8s-" + nodeName
}

// GetNodeChassisID returns the machine's OVN chassis ID
func GetNodeChassisID() (string, error) {
	chassisID, stderr, err := RunOVSVsctl("--if-exists", "get",
		"Open_vSwitch", ".", "external_ids:system-id")
	if err != nil {
		klog.Errorf("No system-id configured in the local host, "+
			"stderr: %q, error: %v", stderr, err)
		return "", err
	}
	if chassisID == "" {
		return "", fmt.Errorf("No system-id configured in the local host")
	}

	return chassisID, nil
}

var updateNodeSwitchLock sync.Mutex

// UpdateNodeSwitchExcludeIPs should be called after adding the management port
// and after adding the hybrid overlay port, and ensures that each port's IP
// is added to the logical switch's exclude_ips. This prevents ovn-northd log
// spam about duplicate IP addresses.
// See https://github.com/ovn-org/ovn-kubernetes/pull/779
func UpdateNodeSwitchExcludeIPs(nodeName string, subnet *net.IPNet) error {
	if config.IPv6Mode {
		// We don't exclude any IPs in IPv6
		return nil
	}

	updateNodeSwitchLock.Lock()
	defer updateNodeSwitchLock.Unlock()

	stdout, stderr, err := RunOVNNbctl("lsp-list", nodeName)
	if err != nil {
		return fmt.Errorf("failed to list logical switch %q ports: stderr: %q, error: %v", nodeName, stderr, err)
	}

	var haveManagementPort, haveHybridOverlayPort bool
	lines := strings.Split(stdout, "\n")
	for _, line := range lines {
		line = strings.TrimSpace(line)
		if strings.Contains(line, "(k8s-"+nodeName+")") {
			haveManagementPort = true
		} else if strings.Contains(line, "("+houtil.GetHybridOverlayPortName(nodeName)+")") {
			haveHybridOverlayPort = true
		}
	}

	mgmtIfAddr := GetNodeManagementIfAddr(subnet)
	hybridOverlayIfAddr := GetNodeHybridOverlayIfAddr(subnet)
	var excludeIPs string
	if config.HybridOverlay.Enabled {
		if haveHybridOverlayPort && haveManagementPort {
			// no excluded IPs required
		} else if !haveHybridOverlayPort && !haveManagementPort {
			// exclude both
			excludeIPs = mgmtIfAddr.IP.String() + ".." + hybridOverlayIfAddr.IP.String()
		} else if haveHybridOverlayPort {
			// exclude management port IP
			excludeIPs = mgmtIfAddr.IP.String()
		} else if haveManagementPort {
			// exclude hybrid overlay port IP
			excludeIPs = hybridOverlayIfAddr.IP.String()
		}
	} else if !haveManagementPort {
		// exclude management port IP
		excludeIPs = mgmtIfAddr.IP.String()
	}

	args := []string{"--", "--if-exists", "remove", "logical_switch", nodeName, "other-config", "exclude_ips"}
	if len(excludeIPs) > 0 {
		args = []string{"--", "--if-exists", "set", "logical_switch", nodeName, "other-config:exclude_ips=" + excludeIPs}
	}

	_, stderr, err = RunOVNNbctl(args...)
	if err != nil {
		return fmt.Errorf("failed to set node %q switch exclude_ips, "+
			"stderr: %q, error: %v", nodeName, stderr, err)
	}
	return nil
}<|MERGE_RESOLUTION|>--- conflicted
+++ resolved
@@ -14,8 +14,6 @@
 	"k8s.io/klog"
 )
 
-<<<<<<< HEAD
-=======
 const (
 	// K8sMgmtIntfName name to be used as an OVS internal port on the node
 	K8sMgmtIntfName = "ovn-k8s-mp0"
@@ -23,9 +21,24 @@
 	// PhysicalNetworkName is the name that maps to an OVS bridge that provides
 	// access to physical/external network
 	PhysicalNetworkName = "physnet"
+
+	// LocalNetworkName is the name that maps to an OVS bridge that provides
+	// access to local service
+	LocalNetworkName = "locnet"
+
+	// V4LocalnetGatewayIP is the SNAT IP using which host-local services are accessed
+	V4LocalnetGatewayIP = "169.254.33.2"
+	// V4LocalnetGatewayNextHop is the IP address to which packets to local services are forwarded
+	V4LocalnetGatewayNextHop      = "169.254.33.1"
+	V4LocalnetGatewaySubnetPrefix = 24
+
+	// V6LocalnetGatewayIP is the IPv6 counterpart of IPv4 constant above
+	V6LocalnetGatewayIP = "fd99::2"
+	// V6LocalnetGatewayNextHop is the IPv6 counterpart of IPv4 constant above
+	V6LocalnetGatewayNextHop      = "fd99::1"
+	V6LocalnetGatewaySubnetPrefix = 64
 )
 
->>>>>>> 964b84cd
 // StringArg gets the named command-line argument or returns an error if it is empty
 func StringArg(context *cli.Context, name string) (string, error) {
 	val := context.String(name)
