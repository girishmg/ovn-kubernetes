--- conflicted
+++ resolved
@@ -2,6 +2,7 @@
 
 import (
 	"fmt"
+	"net"
 	"strings"
 
 	"k8s.io/klog"
@@ -34,14 +35,7 @@
 	if routerIP != nil {
 		nextHops = append(nextHops, routerIP)
 	}
-<<<<<<< HEAD
-=======
 
-	if nodeSubnet != nil {
-		_, mgtPortIP := GetNodeWellKnownAddresses(nodeSubnet)
-		nextHops = append(nextHops, mgtPortIP.IP)
-	}
->>>>>>> 99190807
 	staticRouteCleanup(clusterRouter, nextHops)
 
 	// Remove the join switch that connects ovn_cluster_router to gateway router
@@ -113,7 +107,6 @@
 	gatewayRouter := fmt.Sprintf("GR_local_%s", nodeName)
 
 	// Get the gateway router port's IP address (connected to join switch)
-	var routerIP string
 	routerIPNetwork, stderr, err := RunOVNNbctl("--if-exist", "get",
 		"logical_router_port", "rtoj-"+gatewayRouter, "networks")
 	if err != nil {
@@ -121,14 +114,14 @@
 			"error: %v", gatewayRouter, stderr, err)
 	}
 
+	routerIPNetwork = strings.Trim(routerIPNetwork, "[]\"")
 	if routerIPNetwork != "" {
-		routerIPNetwork = strings.Trim(routerIPNetwork, "[]\"")
-		if routerIPNetwork != "" {
-			routerIP = strings.Split(routerIPNetwork, "/")[0]
-			if routerIP != "" {
-				staticRouteCleanup(clusterRouter, []string{routerIP})
-			}
+		routerIP, _, err := net.ParseCIDR(routerIPNetwork)
+		if err != nil {
+			return fmt.Errorf("could not parse logical router port %q: %v",
+				routerIPNetwork, err)
 		}
+		staticRouteCleanup(clusterRouter, []net.IP{routerIP})
 	}
 
 	// Remove any gateway routers associated with nodeName
