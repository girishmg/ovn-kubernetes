package util

import (
	"fmt"
	"strings"

	"github.com/sirupsen/logrus"

	"github.com/ovn-org/ovn-kubernetes/go-controller/pkg/config"
)

// GatewayCleanup removes all the NB DB objects created for a node's gateway
func GatewayCleanup(nodeName string) error {
	// Get the cluster router
	clusterRouter, err := GetK8sClusterRouter()
	if err != nil {
		return fmt.Errorf("failed to get cluster router")
	}

	gatewayRouter := fmt.Sprintf("GR_%s", nodeName)

	// Get the gateway router port's IP address (connected to join switch)
<<<<<<< HEAD
	var routerIP string
=======
	var routerIP, mgtPortIP, defRouteUUID string
>>>>>>> 9b737cd5
	var nextHops []string
	routerIPNetwork, stderr, err := RunOVNNbctl("--if-exist", "get",
		"logical_router_port", "rtoj-"+gatewayRouter, "networks")
	if err != nil {
		return fmt.Errorf("Failed to get logical router port, stderr: %q, "+
			"error: %v", stderr, err)
	}

	if routerIPNetwork != "" {
		routerIPNetwork = strings.Trim(routerIPNetwork, "[]\"")
		if routerIPNetwork != "" {
			routerIP = strings.Split(routerIPNetwork, "/")[0]
		}
	}
	if routerIP != "" {
		nextHops = append(nextHops, routerIP)
		defRouteUUID, _, _ = RunOVNNbctl("--data=bare", "--no-heading",
			"--columns=_uuid", "find", "logical_router_static_route",
			"ip_prefix=0.0.0.0/0", "nexthop="+routerIP)
	}
	staticRouteCleanup(clusterRouter, nextHops)

	// Remove the patch port that connects join switch to gateway router
	_, stderr, err = RunOVNNbctl("--if-exist", "lsp-del", "jtor-"+gatewayRouter)
	if err != nil {
		return fmt.Errorf("Failed to delete logical switch port jtor-%s, "+
			"stderr: %q, error: %v", gatewayRouter, stderr, err)
	}

	// Remove any gateway routers associated with nodeName
	_, stderr, err = RunOVNNbctl("--if-exist", "lr-del",
		gatewayRouter)
	if err != nil {
		return fmt.Errorf("Failed to delete gateway router %s, stderr: %q, "+
			"error: %v", gatewayRouter, stderr, err)
	}

	// Remove external switch
	externalSwitch := "ext_" + nodeName
	_, stderr, err = RunOVNNbctl("--if-exist", "ls-del",
		externalSwitch)
	if err != nil {
		return fmt.Errorf("Failed to delete external switch %s, stderr: %q, "+
			"error: %v", externalSwitch, stderr, err)
	}

	if routerIP != "" && defRouteUUID != "" {
		// need update the default GW route since the node will be deleted.
		_, defGatewayIP, err := GetDefaultGatewayRouterIP()
		if err != nil {
			logrus.Errorf("failed to get default route for the distributed router "+
				"with first GR as the nexthop, error: %v", err)
		} else {
			_, stderr, err = RunOVNNbctl("--may-exist", "lr-route-add",
				clusterRouter, "0.0.0.0/0", defGatewayIP.String())
			if err != nil {
				logrus.Errorf("failed to add a default route in distributed router "+
					"with first GR as the nexthop, stderr: %q, error: %v",
					stderr, err)
			}
		}
	}

	if config.Gateway.NodeportEnable {
		var k8sNSLbTCP, k8sNSLbUDP string

		//Remove the TCP, UDP load-balancers created for north-south traffic for gateway router.
		k8sNSLbTCP, k8sNSLbUDP, err = getGatewayLoadBalancers(gatewayRouter)
		if err != nil {
			return err
		}
		_, stderr, err = RunOVNNbctl("lb-del", k8sNSLbTCP)
		if err != nil {
			return fmt.Errorf("Failed to delete Gateway router TCP load balancer %s, stderr: %q, "+
				"error: %v", k8sNSLbTCP, stderr, err)
		}
		_, stderr, err = RunOVNNbctl("lb-del", k8sNSLbUDP)
		if err != nil {
			return fmt.Errorf("Failed to delete Gateway router UDP load balancer %s, stderr: %q, "+
				"error: %v", k8sNSLbTCP, stderr, err)
		}
	}

	// We don't know the gateway mode as this is running in the master, try to delete the additional local
	// gateway for the shared gateway mode. it will be no op if this is done for other gateway modes.
	err = localGatewayCleanup(nodeName, clusterRouter)
	return err
}

// localGatewayCleanup removes all the NB DB objects created for a node's local only gateway
func localGatewayCleanup(nodeName, clusterRouter string) error {
	gatewayRouter := fmt.Sprintf("GR_local_%s", nodeName)

	// Get the gateway router port's IP address (connected to join switch)
	var routerIP string
	routerIPNetwork, stderr, err := RunOVNNbctl("--if-exist", "get",
		"logical_router_port", "rtoj-"+gatewayRouter, "networks")
	if err != nil {
		return fmt.Errorf("Failed to get logical router port rtoj-%s, stderr: %q, "+
			"error: %v", gatewayRouter, stderr, err)
	}

	if routerIPNetwork != "" {
		routerIPNetwork = strings.Trim(routerIPNetwork, "[]\"")
		if routerIPNetwork != "" {
			routerIP = strings.Split(routerIPNetwork, "/")[0]
			if routerIP != "" {
				staticRouteCleanup(clusterRouter, []string{routerIP})
			}
		}
	}

	// Remove the patch port that connects join switch to gateway router
	_, stderr, err = RunOVNNbctl("--if-exist", "lsp-del", "jtor-"+gatewayRouter)
	if err != nil {
		return fmt.Errorf("Failed to delete logical switch port jtor-%s, "+
			"stderr: %q, error: %v", gatewayRouter, stderr, err)
	}

	// Remove any gateway routers associated with nodeName
	_, stderr, err = RunOVNNbctl("--if-exist", "lr-del",
		gatewayRouter)
	if err != nil {
		return fmt.Errorf("Failed to delete gateway router %s, stderr: %q, "+
			"error: %v", gatewayRouter, stderr, err)
	}

	// Remove external switch
	externalSwitch := "ext_local_" + nodeName
	_, stderr, err = RunOVNNbctl("--if-exist", "ls-del",
		externalSwitch)
	if err != nil {
		return fmt.Errorf("Failed to delete external switch %s, stderr: %q, "+
			"error: %v", externalSwitch, stderr, err)
	}
	return nil
}

func staticRouteCleanup(clusterRouter string, nextHops []string) {
	for _, nextHop := range nextHops {
		// Get a list of all the routes in cluster router with the next hop IP.
		var uuids string
		uuids, stderr, err := RunOVNNbctl("--data=bare", "--no-heading",
			"--columns=_uuid", "find", "logical_router_static_route",
			"nexthop="+nextHop)
		if err != nil {
			logrus.Errorf("Failed to fetch all routes with "+
				"IP %s as nexthop, stderr: %q, "+
				"error: %v", nextHop, stderr, err)
			continue
		}

		// Remove all the routes in cluster router with this IP as the nexthop.
		routes := strings.Fields(uuids)
		for _, route := range routes {
			_, stderr, err = RunOVNNbctl("--if-exists", "remove",
				"logical_router", clusterRouter, "static_routes", route)
			if err != nil {
				logrus.Errorf("Failed to delete static route %s"+
					", stderr: %q, err = %v", route, stderr, err)
				continue
			}
		}
	}
}<|MERGE_RESOLUTION|>--- conflicted
+++ resolved
@@ -2,6 +2,7 @@
 
 import (
 	"fmt"
+	"net"
 	"strings"
 
 	"github.com/sirupsen/logrus"
@@ -20,11 +21,7 @@
 	gatewayRouter := fmt.Sprintf("GR_%s", nodeName)
 
 	// Get the gateway router port's IP address (connected to join switch)
-<<<<<<< HEAD
-	var routerIP string
-=======
-	var routerIP, mgtPortIP, defRouteUUID string
->>>>>>> 9b737cd5
+	var routerIP, defRouteUUID string
 	var nextHops []string
 	routerIPNetwork, stderr, err := RunOVNNbctl("--if-exist", "get",
 		"logical_router_port", "rtoj-"+gatewayRouter, "networks")
@@ -72,8 +69,9 @@
 	}
 
 	if routerIP != "" && defRouteUUID != "" {
+		var defGatewayIP net.IP
 		// need update the default GW route since the node will be deleted.
-		_, defGatewayIP, err := GetDefaultGatewayRouterIP()
+		_, defGatewayIP, err = GetDefaultGatewayRouterIP()
 		if err != nil {
 			logrus.Errorf("failed to get default route for the distributed router "+
 				"with first GR as the nexthop, error: %v", err)
