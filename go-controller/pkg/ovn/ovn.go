--- conflicted
+++ resolved
@@ -542,11 +542,7 @@
 		subnet, _ = util.ParseNodeHostSubnetAnnotation(node)
 	}
 	if l3GatewayConfig.Mode == config.GatewayModeDisabled {
-<<<<<<< HEAD
-		if err := util.GatewayCleanup(node.Name); err != nil {
-=======
-		if err := gatewayCleanup(node.Name, []*net.IPNet{subnet}); err != nil {
->>>>>>> 964b84cd
+		if err := gatewayCleanup(node.Name); err != nil {
 			return fmt.Errorf("error cleaning up gateway for node %s: %v", node.Name, err)
 		}
 	} else if subnet != nil {
