--- conflicted
+++ resolved
@@ -481,11 +481,7 @@
 	}
 	mode := node.Annotations[OvnNodeGatewayMode]
 	if mode == string(config.GatewayModeDisabled) {
-<<<<<<< HEAD
 		if err := util.GatewayCleanup(node.Name); err != nil {
-=======
-		if err := util.GatewayCleanup(node.Name, subnet); err != nil {
->>>>>>> 2ac10b5d
 			return fmt.Errorf("error cleaning up gateway for node %s: %v", node.Name, err)
 		}
 	} else if subnet != nil {
@@ -544,10 +540,6 @@
 				} else {
 					delete(gatewaysFailed, node.Name)
 				}
-<<<<<<< HEAD
-
-=======
->>>>>>> 2ac10b5d
 			}
 		},
 		DeleteFunc: func(obj interface{}) {
