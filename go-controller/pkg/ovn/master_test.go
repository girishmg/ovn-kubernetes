package ovn

import (
	"encoding/json"
	"fmt"
	"net"

	"github.com/urfave/cli"
	v1 "k8s.io/api/core/v1"
	metav1 "k8s.io/apimachinery/pkg/apis/meta/v1"
	kuberuntime "k8s.io/apimachinery/pkg/runtime"
	"k8s.io/client-go/kubernetes/fake"
	kubetesting "k8s.io/client-go/testing"

	"github.com/ovn-org/ovn-kubernetes/go-controller/pkg/config"
	"github.com/ovn-org/ovn-kubernetes/go-controller/pkg/factory"
	ovntest "github.com/ovn-org/ovn-kubernetes/go-controller/pkg/testing"
	"github.com/ovn-org/ovn-kubernetes/go-controller/pkg/util"

	. "github.com/onsi/ginkgo"
	. "github.com/onsi/gomega"
)

// Please use following subnets for various networks that we have
// 172.16.1.0/24 -- physical network that k8s nodes connect to
// 100.64.0.0/16 -- the join subnet that connects all the L3 gateways with the distributed router
// 169.254.33.0/24 -- the subnet that connects OVN logical network to physical network
// 10.1.0.0/16 -- the overlay subnet that Pods connect to.

func localOnlyGatewayCleanup(fexec *ovntest.FakeExec, nodeName, clusterRouterUUID string) {
	const (
		localNodeRouteUUID string = "0cac12cf-3e0f-4682-b028-5ea2e0001962"
	)

	fexec.AddFakeCmd(&ovntest.ExpectedCmd{
		Cmd:    "ovn-nbctl --timeout=15 --if-exist get logical_router_port rtoj-GR_local_" + nodeName + " networks",
		Output: "[\"100.64.0.3/29\"]",
	})
	fexec.AddFakeCmd(&ovntest.ExpectedCmd{
		Cmd:    "ovn-nbctl --timeout=15 --data=bare --no-heading --columns=_uuid find logical_router_static_route nexthop=\"100.64.0.3\"",
		Output: localNodeRouteUUID,
	})
	fexec.AddFakeCmdsNoOutputNoError([]string{
		"ovn-nbctl --timeout=15 --if-exists remove logical_router " + clusterRouterUUID + " static_routes " + localNodeRouteUUID,
	})
	fexec.AddFakeCmdsNoOutputNoError([]string{
		"ovn-nbctl --timeout=15 --if-exist lr-del GR_local_" + nodeName,
		"ovn-nbctl --timeout=15 --if-exist ls-del ext_local_" + nodeName,
	})
}

func cleanupGateway(fexec *ovntest.FakeExec, nodeName string, nodeSubnet string, clusterCIDR string, nextHop string) {
	const (
		clusterRouter     string = util.OvnClusterRouter
		node1RouteUUID    string = "0cac12cf-3e0f-4682-b028-5ea2e0001962"
		node1mgtRouteUUID string = "0cac12cf-3e0f-4682-b028-5ea2e0001963"
	)
	fexec.AddFakeCmd(&ovntest.ExpectedCmd{
		Cmd:    "ovn-nbctl --timeout=15 --if-exist get logical_router_port rtoj-" + util.GWRouterPrefix + nodeName + " networks",
		Output: "[\"100.64.0.1/29\"]",
	})
	fexec.AddFakeCmd(&ovntest.ExpectedCmd{
		Cmd:    "ovn-nbctl --timeout=15 --data=bare --no-heading --columns=_uuid find logical_router_static_route nexthop=\"100.64.0.1\"",
		Output: node1RouteUUID,
	})
	fexec.AddFakeCmdsNoOutputNoError([]string{
		"ovn-nbctl --timeout=15 --if-exists remove logical_router " + clusterRouter + " static_routes " + node1RouteUUID,
	})
	fexec.AddFakeCmdsNoOutputNoError([]string{
		"ovn-nbctl --timeout=15 --if-exist ls-del " + util.JoinSwitchPrefix + nodeName,
		"ovn-nbctl --timeout=15 --if-exist lr-del " + util.GWRouterPrefix + nodeName,
		"ovn-nbctl --timeout=15 --if-exist ls-del " + util.ExternalSwitchPrefix + nodeName,
		"ovn-nbctl --timeout=15 --if-exist lrp-del dtoj-" + nodeName,
	})
	fexec.AddFakeCmd(&ovntest.ExpectedCmd{
		Cmd:    "ovn-nbctl --timeout=15 --data=bare --no-heading --columns=_uuid find load_balancer external_ids:TCP_lb_gateway_router=" + util.GWRouterPrefix + nodeName,
		Output: "",
	})
	fexec.AddFakeCmd(&ovntest.ExpectedCmd{
		Cmd:    "ovn-nbctl --timeout=15 --data=bare --no-heading --columns=_uuid find load_balancer external_ids:UDP_lb_gateway_router=" + util.GWRouterPrefix + nodeName,
		Output: "",
	})

	localOnlyGatewayCleanup(fexec, nodeName, clusterRouter)
}

func defaultFakeExec(nodeSubnet, nodeName string) (*ovntest.FakeExec, string, string) {
	const (
		tcpLBUUID string = "1a3dfc82-2749-4931-9190-c30e7c0ecea3"
		udpLBUUID string = "6d3142fc-53e8-4ac1-88e6-46094a5a9957"
		mgmtMAC   string = "01:02:03:04:05:06"
	)

	fexec := ovntest.NewFakeExec()
	fexec.AddFakeCmdsNoOutputNoError([]string{
		"ovn-nbctl --timeout=15 --columns=_uuid list port_group",
		"ovn-sbctl --timeout=15 --columns=_uuid list IGMP_Group",
		"ovn-nbctl --timeout=15 -- --may-exist lr-add ovn_cluster_router -- set logical_router ovn_cluster_router external_ids:k8s-cluster-router=yes",
		"ovn-nbctl --timeout=15 -- set logical_router ovn_cluster_router options:mcast_relay=\"true\"",
		"ovn-nbctl --timeout=15 --data=bare --no-heading --columns=_uuid find port_group name=mcastPortGroupDeny",
		"ovn-nbctl --timeout=15 create port_group name=mcastPortGroupDeny external-ids:name=mcastPortGroupDeny",
		"ovn-nbctl --timeout=15 --data=bare --no-heading --columns=_uuid find ACL match=\"inport == @mcastPortGroupDeny && ip4.mcast\" action=drop external-ids:default-deny-policy-type=Egress",
		"ovn-nbctl --timeout=15 --id=@acl create acl priority=1011 direction=from-lport match=\"inport == @mcastPortGroupDeny && ip4.mcast\" action=drop external-ids:default-deny-policy-type=Egress -- add port_group  acls @acl",
		"ovn-nbctl --timeout=15 --data=bare --no-heading --columns=_uuid find ACL match=\"outport == @mcastPortGroupDeny && ip4.mcast\" action=drop external-ids:default-deny-policy-type=Ingress",
		"ovn-nbctl --timeout=15 --id=@acl create acl priority=1011 direction=to-lport match=\"outport == @mcastPortGroupDeny && ip4.mcast\" action=drop external-ids:default-deny-policy-type=Ingress -- add port_group  acls @acl",
	})
	fexec.AddFakeCmd(&ovntest.ExpectedCmd{
		Cmd:    "ovn-nbctl --timeout=15 --data=bare --no-heading --columns=_uuid find load_balancer external_ids:k8s-cluster-lb-tcp=yes",
		Output: "",
	})
	fexec.AddFakeCmd(&ovntest.ExpectedCmd{
		Cmd:    "ovn-nbctl --timeout=15 -- create load_balancer external_ids:k8s-cluster-lb-tcp=yes protocol=tcp",
		Output: tcpLBUUID,
	})
	fexec.AddFakeCmd(&ovntest.ExpectedCmd{
		Cmd:    "ovn-nbctl --timeout=15 --data=bare --no-heading --columns=_uuid find load_balancer external_ids:k8s-cluster-lb-udp=yes",
		Output: "",
	})
	fexec.AddFakeCmd(&ovntest.ExpectedCmd{
		Cmd:    "ovn-nbctl --timeout=15 -- create load_balancer external_ids:k8s-cluster-lb-udp=yes protocol=udp",
		Output: udpLBUUID,
	})

	// Node-related logical network stuff
	ip, cidr, err := net.ParseCIDR(nodeSubnet)
	Expect(err).NotTo(HaveOccurred())
	cidr.IP = util.NextIP(ip)
	lrpMAC := util.IPAddrToHWAddr(cidr.IP)
	gwCIDR := cidr.String()
	gwIP := cidr.IP.String()
	nodeMgmtPortIP := util.NextIP(cidr.IP).String()

	fexec.AddFakeCmdsNoOutputNoError([]string{
		"ovn-nbctl --timeout=15 --data=bare --no-heading --columns=name,other-config find logical_switch other-config:subnet!=_",
	})
	fexec.AddFakeCmdsNoOutputNoError([]string{
		"ovn-nbctl --timeout=15 --may-exist lrp-add ovn_cluster_router rtos-" + nodeName + " " + lrpMAC + " " + gwCIDR,
		"ovn-nbctl --timeout=15 -- --may-exist ls-add " + nodeName + " -- set logical_switch " + nodeName + " other-config:subnet=" + nodeSubnet + " other-config:exclude_ips=" + nodeMgmtPortIP,
		"ovn-nbctl --timeout=15 set logical_switch " + nodeName + " other-config:mcast_snoop=\"true\"",
		"ovn-nbctl --timeout=15 set logical_switch " + nodeName + " other-config:mcast_querier=\"true\" other-config:mcast_eth_src=\"" + lrpMAC + "\" other-config:mcast_ip4_src=\"" + gwIP + "\"",
		"ovn-nbctl --timeout=15 -- --may-exist lsp-add " + nodeName + " stor-" + nodeName + " -- set logical_switch_port stor-" + nodeName + " type=router options:router-port=rtos-" + nodeName + " addresses=\"" + lrpMAC + "\"",
		"ovn-nbctl --timeout=15 set logical_switch " + nodeName + " load_balancer=" + tcpLBUUID,
		"ovn-nbctl --timeout=15 add logical_switch " + nodeName + " load_balancer " + udpLBUUID,
		"ovn-nbctl --timeout=15 -- --may-exist lsp-add " + nodeName + " k8s-" + nodeName + " -- lsp-set-addresses " + "k8s-" + nodeName + " " + mgmtMAC + " " + nodeMgmtPortIP + " -- --if-exists remove logical_switch " + nodeName + " other-config exclude_ips",
		"ovn-nbctl --timeout=15 --may-exist acl-add " + nodeName + " to-lport 1001 ip4.src==" + nodeMgmtPortIP + " allow-related",
	})

	return fexec, tcpLBUUID, udpLBUUID
}

func deleteLocalOnlyGatewayTest(fexec *ovntest.FakeExec, nodeName, clusterRouterUUID string) {
	const (
		localNodeRouteUUID string = "0cac12cf-3e0f-4682-b028-5ea2e0001962"
	)

	fexec.AddFakeCmd(&ovntest.ExpectedCmd{
		Cmd:    "ovn-nbctl --timeout=15 --if-exist get logical_router_port rtoj-GR_local_" + nodeName + " networks",
		Output: "[\"100.64.0.3/29\"]",
	})
	fexec.AddFakeCmd(&ovntest.ExpectedCmd{
		Cmd:    "ovn-nbctl --timeout=15 --data=bare --no-heading --columns=_uuid find logical_router_static_route nexthop=\"100.64.0.3\"",
		Output: localNodeRouteUUID,
	})
	fexec.AddFakeCmdsNoOutputNoError([]string{
		"ovn-nbctl --timeout=15 --if-exists remove logical_router " + clusterRouterUUID + " static_routes " + localNodeRouteUUID,
	})
	fexec.AddFakeCmdsNoOutputNoError([]string{
		"ovn-nbctl --timeout=15 --if-exist lr-del GR_local_" + nodeName,
		"ovn-nbctl --timeout=15 --if-exist ls-del ext_local_" + nodeName,
	})
}

func addNodeportLBs(fexec *ovntest.FakeExec, nodeName, tcpLBUUID, udpLBUUID string) {
	fexec.AddFakeCmdsNoOutputNoError([]string{
		"ovn-nbctl --timeout=15 --data=bare --no-heading --columns=_uuid find load_balancer external_ids:TCP_lb_gateway_router=" + util.GWRouterPrefix + nodeName,
		"ovn-nbctl --timeout=15 --data=bare --no-heading --columns=_uuid find load_balancer external_ids:UDP_lb_gateway_router=" + util.GWRouterPrefix + nodeName,
	})
	fexec.AddFakeCmd(&ovntest.ExpectedCmd{
		Cmd:    "ovn-nbctl --timeout=15 -- create load_balancer external_ids:TCP_lb_gateway_router=" + util.GWRouterPrefix + nodeName + " protocol=tcp",
		Output: tcpLBUUID,
	})
	fexec.AddFakeCmd(&ovntest.ExpectedCmd{
		Cmd:    "ovn-nbctl --timeout=15 -- create load_balancer external_ids:UDP_lb_gateway_router=" + util.GWRouterPrefix + nodeName + " protocol=udp",
		Output: udpLBUUID,
	})
	fexec.AddFakeCmdsNoOutputNoError([]string{
		"ovn-nbctl --timeout=15 set logical_router " + util.GWRouterPrefix + nodeName + " load_balancer=" + tcpLBUUID,
		"ovn-nbctl --timeout=15 add logical_router " + util.GWRouterPrefix + nodeName + " load_balancer " + udpLBUUID,
	})
}

func getDisabledGwModeAnnotation() string {
	l3GatewayConfig := map[string]interface{}{
		OvnDefaultNetworkGateway: map[string]string{
			OvnNodeGatewayMode: string(config.GatewayModeDisabled),
		},
	}
	bytes, err := json.Marshal(l3GatewayConfig)
	Expect(err).NotTo(HaveOccurred())

	return string(bytes)
}

var _ = Describe("Master Operations", func() {
	var app *cli.App

	BeforeEach(func() {
		// Restore global default values before each testcase
		config.PrepareTestConfig()

		app = cli.NewApp()
		app.Name = "test"
		app.Flags = config.Flags
	})

	It("creates logical network elements for a 2-node cluster", func() {
		const (
			clusterIPNet string = "10.1.0.0"
			clusterCIDR  string = clusterIPNet + "/16"
		)

		app.Action = func(ctx *cli.Context) error {
			const (
				nodeName    string = "node1"
				nodeSubnet  string = "10.1.0.0/24"
				clusterCIDR string = "10.1.0.0/16"
				nextHop     string = "10.1.0.2"
				mgmtMAC     string = "01:02:03:04:05:06"
			)

			fexec, tcpLBUUID, udpLBUUID := defaultFakeExec(nodeSubnet, nodeName)
			cleanupGateway(fexec, nodeName, nodeSubnet, clusterCIDR, nextHop)

			testNode := v1.Node{ObjectMeta: metav1.ObjectMeta{
				Name: nodeName,
				Annotations: map[string]string{
					OvnNodeManagementPortMacAddress: mgmtMAC,
					OvnNodeL3GatewayConfig:          getDisabledGwModeAnnotation(),
				},
			}}

			fakeClient := fake.NewSimpleClientset(&v1.NodeList{
				Items: []v1.Node{testNode},
			})

			err := util.SetExec(fexec)
			Expect(err).NotTo(HaveOccurred())

			_, err = config.InitConfig(ctx, fexec, nil)
			Expect(err).NotTo(HaveOccurred())

			stopChan := make(chan struct{})
			f, err := factory.NewWatchFactory(fakeClient, stopChan)
			Expect(err).NotTo(HaveOccurred())
			defer close(stopChan)

			clusterController := NewOvnController(fakeClient, f, stopChan)
			Expect(clusterController).NotTo(BeNil())
			clusterController.TCPLoadBalancerUUID = tcpLBUUID
			clusterController.UDPLoadBalancerUUID = udpLBUUID

			err = clusterController.StartClusterMaster("master")
			Expect(err).NotTo(HaveOccurred())

			err = clusterController.WatchNodes()
			Expect(err).NotTo(HaveOccurred())

			Expect(fexec.CalledMatchesExpected()).To(BeTrue(), fexec.ErrorDesc)
			updatedNode, err := fakeClient.CoreV1().Nodes().Get(nodeName, metav1.GetOptions{})
			Expect(err).NotTo(HaveOccurred())
			Expect(updatedNode.Annotations[OvnNodeSubnets]).To(MatchJSON(fmt.Sprintf(`{"default": "%s"}`, nodeSubnet)))
			Expect(updatedNode.Annotations).To(HaveKeyWithValue(OvnNodeManagementPortMacAddress, mgmtMAC))
			Eventually(fexec.CalledMatchesExpected, 2).Should(BeTrue(), fexec.ErrorDesc)
			return nil
		}

		err := app.Run([]string{
			app.Name,
			"-cluster-subnets=" + clusterCIDR,
			"-enable-multicast",
		})
		Expect(err).NotTo(HaveOccurred())
	})

	It("does not allocate a hostsubnet for a node that already has one", func() {
		const (
			clusterIPNet string = "10.1.0.0"
			clusterCIDR  string = clusterIPNet + "/16"
		)

		app.Action = func(ctx *cli.Context) error {
			const (
				nodeName    string = "node1"
				nodeSubnet  string = "10.1.3.0/24"
				clusterCIDR string = "10.1.0.0/16"
				nextHop     string = "10.1.3.2"
				mgmtMAC     string = "01:02:03:04:05:06"
			)

			testNode := v1.Node{ObjectMeta: metav1.ObjectMeta{
				Name: nodeName,
				Annotations: map[string]string{
					OvnNodeManagementPortMacAddress: mgmtMAC,
					OvnNodeSubnets:                  fmt.Sprintf(`{"default": "%s"}`, nodeSubnet),
					OvnNodeL3GatewayConfig:          getDisabledGwModeAnnotation(),
				},
			}}

			fakeClient := fake.NewSimpleClientset(&v1.NodeList{
				Items: []v1.Node{testNode},
			})
			fakeClient.PrependReactor("patch", "nodes", func(action kubetesting.Action) (bool, kuberuntime.Object, error) {
				// Should not be called as the node already has a subnet
				Expect(true).To(BeFalse())
				return true, nil, fmt.Errorf("should not be called")
			})

			fexec, tcpLBUUID, udpLBUUID := defaultFakeExec(nodeSubnet, nodeName)
			err := util.SetExec(fexec)
			Expect(err).NotTo(HaveOccurred())
			cleanupGateway(fexec, nodeName, nodeSubnet, clusterCIDR, nextHop)

			_, err = config.InitConfig(ctx, fexec, nil)
			Expect(err).NotTo(HaveOccurred())

			stopChan := make(chan struct{})
			f, err := factory.NewWatchFactory(fakeClient, stopChan)
			Expect(err).NotTo(HaveOccurred())
			defer close(stopChan)

			clusterController := NewOvnController(fakeClient, f, stopChan)
			Expect(clusterController).NotTo(BeNil())
			clusterController.TCPLoadBalancerUUID = tcpLBUUID
			clusterController.UDPLoadBalancerUUID = udpLBUUID

			err = clusterController.StartClusterMaster("master")
			Expect(err).NotTo(HaveOccurred())

			err = clusterController.WatchNodes()
			Expect(err).NotTo(HaveOccurred())

			Expect(fexec.CalledMatchesExpected()).To(BeTrue(), fexec.ErrorDesc)
			updatedNode, err := fakeClient.CoreV1().Nodes().Get(nodeName, metav1.GetOptions{})
			Expect(err).NotTo(HaveOccurred())
			Expect(updatedNode.Annotations[OvnNodeSubnets]).To(MatchJSON(fmt.Sprintf(`{"default": "%s"}`, nodeSubnet)))
			Expect(updatedNode.Annotations).To(HaveKeyWithValue(OvnNodeManagementPortMacAddress, mgmtMAC))
			Eventually(fexec.CalledMatchesExpected, 2).Should(BeTrue(), fexec.ErrorDesc)
			return nil
		}

		err := app.Run([]string{
			app.Name,
			"-cluster-subnets=" + clusterCIDR,
			"-enable-multicast",
		})
		Expect(err).NotTo(HaveOccurred())
	})

	It("removes deleted nodes from the OVN database", func() {
		app.Action = func(ctx *cli.Context) error {
			const (
				tcpLBUUID         string = "1a3dfc82-2749-4931-9190-c30e7c0ecea3"
				udpLBUUID         string = "6d3142fc-53e8-4ac1-88e6-46094a5a9957"
				clusterRouter     string = util.OvnClusterRouter
				node1Name         string = "openshift-node-1"
				node1Subnet       string = "10.128.0.0/24"
				node1RouteUUID    string = "0cac12cf-3e0f-4682-b028-5ea2e0001962"
				masterName        string = "openshift-master-node"
				masterSubnet      string = "10.128.2.0/24"
				masterGWCIDR      string = "10.128.2.1/24"
				masterMgmtPortIP  string = "10.128.2.2"
				masterMgmtPortMAC string = "00:00:00:55:66:77"
			)

			ip, _, err := net.ParseCIDR(masterSubnet)
			Expect(err).NotTo(HaveOccurred())
			lrpMAC := util.IPAddrToHWAddr(util.NextIP(ip))
			fexec := ovntest.NewFakeExec()
			fexec.AddFakeCmd(&ovntest.ExpectedCmd{
				Cmd: "ovn-nbctl --timeout=15 --data=bare --no-heading --columns=name,other-config find logical_switch other-config:subnet!=_",
				// Return two nodes
				Output: fmt.Sprintf(`%s
subnet=%s

%s
subnet=%s
`, node1Name, node1Subnet, masterName, masterSubnet),
			})

			// Expect the code to delete node1 which no longer exists in Kubernetes API
			fexec.AddFakeCmdsNoOutputNoError([]string{
				"ovn-nbctl --timeout=15 --if-exist ls-del " + node1Name,
				"ovn-nbctl --timeout=15 --if-exist lrp-del rtos-" + node1Name,
			})
			fexec.AddFakeCmd(&ovntest.ExpectedCmd{
				Cmd:    "ovn-nbctl --timeout=15 --if-exist get logical_router_port rtoj-" + util.GWRouterPrefix + node1Name + " networks",
				Output: "[\"100.64.0.1/29\"]",
			})
			fexec.AddFakeCmd(&ovntest.ExpectedCmd{
				Cmd:    "ovn-nbctl --timeout=15 --data=bare --no-heading --columns=_uuid find logical_router_static_route nexthop=\"100.64.0.1\"",
				Output: node1RouteUUID,
			})
			fexec.AddFakeCmdsNoOutputNoError([]string{
				"ovn-nbctl --timeout=15 --if-exists remove logical_router " + clusterRouter + " static_routes " + node1RouteUUID,
<<<<<<< HEAD
				"ovn-nbctl --timeout=15 --if-exist ls-del join_" + node1Name,
				"ovn-nbctl --timeout=15 --if-exist lr-del GR_" + node1Name,
				"ovn-nbctl --timeout=15 --if-exist ls-del ext_" + node1Name,
=======
			})
			fexec.AddFakeCmd(&ovntest.ExpectedCmd{
				Cmd:    "ovn-nbctl --timeout=15 --data=bare --no-heading --columns=_uuid find logical_router_static_route nexthop=\"10.128.0.2\"",
				Output: node1mgtRouteUUID,
			})
			fexec.AddFakeCmdsNoOutputNoError([]string{
				"ovn-nbctl --timeout=15 --if-exists remove logical_router " + clusterRouter + " static_routes " + node1mgtRouteUUID,
			})
			fexec.AddFakeCmdsNoOutputNoError([]string{
				"ovn-nbctl --timeout=15 --if-exist ls-del " + util.JoinSwitchPrefix + node1Name,
				"ovn-nbctl --timeout=15 --if-exist lr-del " + util.GWRouterPrefix + node1Name,
				"ovn-nbctl --timeout=15 --if-exist ls-del " + util.ExternalSwitchPrefix + node1Name,
>>>>>>> 1373bd01
				"ovn-nbctl --timeout=15 --if-exist lrp-del dtoj-" + node1Name,
			})
			fexec.AddFakeCmd(&ovntest.ExpectedCmd{
				Cmd:    "ovn-nbctl --timeout=15 --data=bare --no-heading --columns=_uuid find load_balancer external_ids:TCP_lb_gateway_router=" + util.GWRouterPrefix + node1Name,
				Output: "",
			})
			fexec.AddFakeCmd(&ovntest.ExpectedCmd{
				Cmd:    "ovn-nbctl --timeout=15 --data=bare --no-heading --columns=_uuid find load_balancer external_ids:UDP_lb_gateway_router=" + util.GWRouterPrefix + node1Name,
				Output: "",
			})

			deleteLocalOnlyGatewayTest(fexec, node1Name, clusterRouter)

			// Expect the code to re-add the master node (which still exists)
			// when the factory watch begins and enumerates all existing
			// Kubernetes API nodes
			fexec.AddFakeCmdsNoOutputNoError([]string{
				"ovn-nbctl --timeout=15 --may-exist lrp-add ovn_cluster_router rtos-" + masterName + " " + lrpMAC + " " + masterGWCIDR,
				"ovn-nbctl --timeout=15 -- --may-exist ls-add " + masterName + " -- set logical_switch " + masterName + " other-config:subnet=" + masterSubnet + " other-config:exclude_ips=" + masterMgmtPortIP,
				"ovn-nbctl --timeout=15 -- --may-exist lsp-add " + masterName + " stor-" + masterName + " -- set logical_switch_port stor-" + masterName + " type=router options:router-port=rtos-" + masterName + " addresses=\"" + lrpMAC + "\"",
				"ovn-nbctl --timeout=15 set logical_switch " + masterName + " load_balancer=" + tcpLBUUID,
				"ovn-nbctl --timeout=15 add logical_switch " + masterName + " load_balancer " + udpLBUUID,
				"ovn-nbctl --timeout=15 -- --may-exist lsp-add " + masterName + " k8s-" + masterName + " -- lsp-set-addresses " + "k8s-" + masterName + " " + masterMgmtPortMAC + " " + masterMgmtPortIP + " -- --if-exists remove logical_switch " + masterName + " other-config exclude_ips",
				"ovn-nbctl --timeout=15 --may-exist acl-add " + masterName + " to-lport 1001 ip4.src==" + masterMgmtPortIP + " allow-related",
			})

			cleanupGateway(fexec, masterName, masterSubnet, masterGWCIDR, masterMgmtPortIP)

			masterNode := v1.Node{
				ObjectMeta: metav1.ObjectMeta{
					Name: masterName,
					Annotations: map[string]string{
						OvnNodeSubnets:                  fmt.Sprintf(`{"default": "%s"}`, masterSubnet),
						OvnNodeManagementPortMacAddress: masterMgmtPortMAC,
						OvnNodeL3GatewayConfig:          getDisabledGwModeAnnotation(),
					},
				},
				Spec: v1.NodeSpec{
					ProviderID: "gce://openshift-gce-devel-ci/us-east1-b/ci-op-tbtpp-m-0",
				},
				Status: v1.NodeStatus{
					Conditions: []v1.NodeCondition{
						{
							Type:               v1.NodeNetworkUnavailable,
							Status:             v1.ConditionTrue,
							Reason:             "NoRouteCreated",
							Message:            "Node created without a route",
							LastTransitionTime: metav1.Now(),
						},
					},
				},
			}
			fakeClient := fake.NewSimpleClientset(&v1.NodeList{
				Items: []v1.Node{masterNode},
			})

			err = util.SetExec(fexec)
			Expect(err).NotTo(HaveOccurred())

			_, err = config.InitConfig(ctx, fexec, nil)
			Expect(err).NotTo(HaveOccurred())

			stopChan := make(chan struct{})
			f, err := factory.NewWatchFactory(fakeClient, stopChan)
			Expect(err).NotTo(HaveOccurred())
			defer close(stopChan)

			clusterController := NewOvnController(fakeClient, f, stopChan)
			Expect(clusterController).NotTo(BeNil())
			clusterController.TCPLoadBalancerUUID = tcpLBUUID
			clusterController.UDPLoadBalancerUUID = udpLBUUID
			_ = clusterController.joinSubnetAllocator.AddNetworkRange("100.64.0.0/16", 3)

			// Let the real code run and ensure OVN database sync
			err = clusterController.WatchNodes()
			Expect(err).NotTo(HaveOccurred())

			Expect(fexec.CalledMatchesExpected()).To(BeTrue(), fexec.ErrorDesc)

			node, err := fakeClient.CoreV1().Nodes().Get(masterNode.Name, metav1.GetOptions{})
			Expect(err).NotTo(HaveOccurred())
			Expect(len(node.Status.Conditions)).To(BeIdenticalTo(1))
			Expect(node.Status.Conditions[0].Message).To(BeIdenticalTo("ovn-kube cleared kubelet-set NoRouteCreated"))

			return nil
		}

		err := app.Run([]string{app.Name})
		Expect(err).NotTo(HaveOccurred())
	})
})

func localGatewayInitTest(fexec *ovntest.FakeExec, nodeName, nodeIP, clusterCIDR, clusterRouter, systemID, localIfaceID, localBrLocalnetMAC, localLocalnetGatewayIP, localLocalnetGatewayNextHop string) {
	const (
		lrpMAC  string = "0A:58:64:40:00:03"
		lrpIP   string = "100.64.0.3"
		drLrpIP string = "100.64.0.2"
	)
	localGwRouter := "GR_" + "local_" + nodeName
	joinSwitch := "join_" + nodeName
	fexec.AddFakeCmdsNoOutputNoError([]string{
		"ovn-nbctl --timeout=15 -- --may-exist lr-add " + localGwRouter + " -- set logical_router " + localGwRouter + " options:chassis=" + systemID + " external_ids:physical_ip=169.254.33.2",
		"ovn-nbctl --timeout=15 -- --may-exist lsp-add " + joinSwitch + " jtor-" + localGwRouter + " -- set logical_switch_port jtor-" + localGwRouter + " type=router options:router-port=rtoj-" + localGwRouter + " addresses=router",
		"ovn-nbctl --timeout=15 -- --may-exist lrp-add " + localGwRouter + " rtoj-" + localGwRouter + " " + lrpMAC + " " + lrpIP + "/29",
	})
	fexec.AddFakeCmdsNoOutputNoError([]string{
		"ovn-nbctl --timeout=15 --may-exist lr-route-add " + localGwRouter + " " + clusterCIDR + " " + drLrpIP,
		"ovn-nbctl --timeout=15 --may-exist lr-route-add " + clusterRouter + " 172.16.16.2/32 " + lrpIP,
	})
	fexec.AddFakeCmdsNoOutputNoError([]string{
		"ovn-nbctl --timeout=15 --may-exist ls-add ext_local_" + nodeName,
	})
	fexec.AddFakeCmdsNoOutputNoError([]string{
		"ovn-nbctl --timeout=15 -- --may-exist lsp-add ext_local_" + nodeName + " " + localIfaceID + " -- lsp-set-addresses " + localIfaceID + " unknown -- lsp-set-type " + localIfaceID + " localnet -- lsp-set-options " + localIfaceID + " network_name=" + util.LocalNetworkName,
		"ovn-nbctl --timeout=15 -- --if-exists lrp-del rtoe-" + localGwRouter + " -- lrp-add " + localGwRouter + " rtoe-" + localGwRouter + " " + localBrLocalnetMAC + " " + localLocalnetGatewayIP + " -- set logical_router_port rtoe-" + localGwRouter + " external-ids:gateway-physical-ip=yes",
		"ovn-nbctl --timeout=15 -- --may-exist lsp-add ext_local_" + nodeName + " etor-" + localGwRouter + " -- set logical_switch_port etor-" + localGwRouter + " type=router options:router-port=rtoe-" + localGwRouter + " addresses=\"" + localBrLocalnetMAC + "\"",
		"ovn-nbctl --timeout=15 --may-exist lr-route-add " + localGwRouter + " 0.0.0.0/0 " + localLocalnetGatewayNextHop + " rtoe-" + localGwRouter,
		"ovn-nbctl --timeout=15 --may-exist lr-nat-add " + localGwRouter + " snat 169.254.33.2 " + clusterCIDR,
	})
}

var _ = Describe("Gateway Init Operations", func() {
	var app *cli.App

	const (
		clusterIPNet string = "10.1.0.0"
		clusterCIDR  string = clusterIPNet + "/16"
	)

	BeforeEach(func() {
		// Restore global default values before each testcase
		config.PrepareTestConfig()

		app = cli.NewApp()
		app.Name = "test"
		app.Flags = config.Flags
	})

	AfterEach(func() {
	})

	It("sets up a localnet gateway", func() {
		app.Action = func(ctx *cli.Context) error {
			const (
				nodeName               string = "node1"
				nodeLRPMAC             string = "0A:58:0A:01:01:01"
				joinSubnet             string = "100.64.0.0/29"
				lrpMAC                 string = "0A:58:64:40:00:01"
				lrpIP                  string = "100.64.0.1"
				drLrpMAC               string = "0A:58:64:40:00:02"
				drLrpIP                string = "100.64.0.2"
				brLocalnetMAC          string = "11:22:33:44:55:66"
				clusterRouter          string = util.OvnClusterRouter
				systemID               string = "cb9ec8fa-b409-4ef3-9f42-d9283c47aac6"
				tcpLBUUID              string = "d2e858b2-cb5a-441b-a670-ed450f79a91f"
				udpLBUUID              string = "12832f14-eb0f-44d4-b8db-4cccbc73c792"
				nodeSubnet             string = "10.1.1.0/24"
				nextHop                string = "10.1.1.2"
				gwRouter               string = util.GWRouterPrefix + nodeName
				clusterIPNet           string = "10.1.0.0"
				clusterCIDR            string = clusterIPNet + "/16"
				localnetGatewayIP      string = "169.254.33.2/24"
				localnetGatewayNextHop string = "169.254.33.1"
				localnetBridgeName     string = "br-local"
				masterGWCIDR           string = "10.1.1.1/24"
				masterMgmtPortIP       string = "10.1.1.2"
				node1RouteUUID         string = "0cac12cf-3e0f-4682-b028-5ea2e0001962"
				node1mgtRouteUUID      string = "0cac12cf-3e0f-4682-b028-5ea2e0001963"
			)

			ifaceID := localnetBridgeName + "_" + nodeName
			l3GatewayConfig := map[string]string{
				OvnNodeGatewayMode:       string(config.GatewayModeLocal),
				OvnNodeGatewayVlanID:     string(config.Gateway.VLANID),
				OvnNodeGatewayIfaceID:    ifaceID,
				OvnNodeGatewayMacAddress: brLocalnetMAC,
				OvnNodeGatewayIP:         localnetGatewayIP,
				OvnNodeGatewayNextHop:    localnetGatewayNextHop,
				OvnNodePortEnable:        "true",
			}
			bytes, err := json.Marshal(map[string]map[string]string{"default": l3GatewayConfig})
			Expect(err).NotTo(HaveOccurred())

			testNode := v1.Node{ObjectMeta: metav1.ObjectMeta{
				Name: nodeName,
				Annotations: map[string]string{
					OvnNodeManagementPortMacAddress: brLocalnetMAC,
					OvnNodeSubnets:                  fmt.Sprintf(`{"default": "%s"}`, nodeSubnet),
					OvnNodeJoinSubnets:              fmt.Sprintf(`{"default": "%s"}`, joinSubnet),
					OvnNodeL3GatewayConfig:          string(bytes),
					OvnNodeChassisID:                systemID,
				},
			}}

			fakeClient := fake.NewSimpleClientset(&v1.NodeList{
				Items: []v1.Node{testNode},
			})

			fexec := ovntest.NewFakeExec()
			err = util.SetExec(fexec)
			Expect(err).NotTo(HaveOccurred())

			_, err = config.InitConfig(ctx, fexec, nil)
			Expect(err).NotTo(HaveOccurred())

			fexec.AddFakeCmdsNoOutputNoError([]string{
				"ovn-nbctl --timeout=15 --data=bare --no-heading --columns=name,other-config find logical_switch other-config:subnet!=_",
			})

			fexec.AddFakeCmdsNoOutputNoError([]string{
				"ovn-nbctl --timeout=15 --may-exist lrp-add ovn_cluster_router rtos-" + nodeName + " " + nodeLRPMAC + " " + masterGWCIDR,
				"ovn-nbctl --timeout=15 -- --may-exist ls-add " + nodeName + " -- set logical_switch " + nodeName + " other-config:subnet=" + nodeSubnet + " other-config:exclude_ips=" + masterMgmtPortIP,
				"ovn-nbctl --timeout=15 -- --may-exist lsp-add " + nodeName + " stor-" + nodeName + " -- set logical_switch_port stor-" + nodeName + " type=router options:router-port=rtos-" + nodeName + " addresses=\"" + nodeLRPMAC + "\"",
				"ovn-nbctl --timeout=15 set logical_switch " + nodeName + " load_balancer=" + tcpLBUUID,
				"ovn-nbctl --timeout=15 add logical_switch " + nodeName + " load_balancer " + udpLBUUID,
				"ovn-nbctl --timeout=15 -- --may-exist lsp-add " + nodeName + " k8s-" + nodeName + " -- lsp-set-addresses " + "k8s-" + nodeName + " " + brLocalnetMAC + " " + masterMgmtPortIP + " -- --if-exists remove logical_switch " + nodeName + " other-config exclude_ips",
				"ovn-nbctl --timeout=15 --may-exist acl-add " + nodeName + " to-lport 1001 ip4.src==" + masterMgmtPortIP + " allow-related",
			})
			joinSwitch := util.JoinSwitchPrefix + nodeName
			fexec.AddFakeCmdsNoOutputNoError([]string{
				"ovn-nbctl --timeout=15 -- --may-exist lr-add " + gwRouter + " -- set logical_router " + gwRouter + " options:chassis=" + systemID + " external_ids:physical_ip=169.254.33.2",
				"ovn-nbctl --timeout=15 -- --may-exist ls-add " + joinSwitch,
				"ovn-nbctl --timeout=15 -- --may-exist lsp-add " + joinSwitch + " jtor-" + gwRouter + " -- set logical_switch_port jtor-" + gwRouter + " type=router options:router-port=rtoj-" + gwRouter + " addresses=router",
				"ovn-nbctl --timeout=15 -- --may-exist lrp-add " + gwRouter + " rtoj-" + gwRouter + " " + lrpMAC + " " + lrpIP + "/29",
				"ovn-nbctl --timeout=15 -- --may-exist lsp-add " + joinSwitch + " jtod-" + nodeName + " -- set logical_switch_port jtod-" + nodeName + " type=router options:router-port=dtoj-" + nodeName + " addresses=router",
				"ovn-nbctl --timeout=15 -- --may-exist lrp-add " + clusterRouter + " dtoj-" + nodeName + " " + drLrpMAC + " " + drLrpIP + "/29",
			})
			fexec.AddFakeCmdsNoOutputNoError([]string{
				"ovn-nbctl --timeout=15 set logical_router " + gwRouter + " options:lb_force_snat_ip=" + lrpIP,
				"ovn-nbctl --timeout=15 --may-exist lr-route-add " + gwRouter + " " + clusterCIDR + " " + drLrpIP,
			})
			addNodeportLBs(fexec, nodeName, tcpLBUUID, udpLBUUID)
			fexec.AddFakeCmdsNoOutputNoError([]string{
				"ovn-nbctl --timeout=15 --may-exist ls-add " + util.ExternalSwitchPrefix + nodeName,
			})
			fexec.AddFakeCmdsNoOutputNoError([]string{
				"ovn-nbctl --timeout=15 -- --may-exist lsp-add " + util.ExternalSwitchPrefix + nodeName + " br-local_" + nodeName + " -- lsp-set-addresses br-local_" + nodeName + " unknown -- lsp-set-type br-local_" + nodeName + " localnet -- lsp-set-options br-local_" + nodeName + " network_name=" + util.PhysicalNetworkName,
				"ovn-nbctl --timeout=15 -- --if-exists lrp-del rtoe-" + gwRouter + " -- lrp-add " + gwRouter + " rtoe-" + gwRouter + " " + brLocalnetMAC + " 169.254.33.2/24 -- set logical_router_port rtoe-" + gwRouter + " external-ids:gateway-physical-ip=yes",
				"ovn-nbctl --timeout=15 -- --may-exist lsp-add " + util.ExternalSwitchPrefix + nodeName + " etor-" + gwRouter + " -- set logical_switch_port etor-" + gwRouter + " type=router options:router-port=rtoe-" + gwRouter + " addresses=\"" + brLocalnetMAC + "\"",
				"ovn-nbctl --timeout=15 --may-exist lr-route-add " + gwRouter + " 0.0.0.0/0 169.254.33.1 rtoe-" + gwRouter,
				"ovn-nbctl --timeout=15 --may-exist --policy=src-ip lr-route-add " + clusterRouter + " " + nodeSubnet + " " + lrpIP,
				"ovn-nbctl --timeout=15 --may-exist lr-nat-add " + gwRouter + " snat 169.254.33.2 " + clusterCIDR,
			})

			fexec.AddFakeCmd(&ovntest.ExpectedCmd{
				Cmd:    "ovn-nbctl --timeout=15 --data=bare --no-heading --columns=_uuid find load_balancer external_ids:TCP_lb_gateway_router=" + util.GWRouterPrefix + nodeName,
				Output: tcpLBUUID,
			})
			fexec.AddFakeCmd(&ovntest.ExpectedCmd{
				Cmd:    "ovn-nbctl --timeout=15 --data=bare --no-heading --columns=_uuid find load_balancer external_ids:UDP_lb_gateway_router=" + util.GWRouterPrefix + nodeName,
				Output: udpLBUUID,
			})
			fexec.AddFakeCmd(&ovntest.ExpectedCmd{
				Cmd:    "ovn-nbctl --timeout=15 get logical_router " + util.GWRouterPrefix + nodeName + " external_ids:physical_ip",
				Output: "169.254.33.2",
			})
			fexec.AddFakeCmdsNoOutputNoError([]string{
				"ovn-nbctl --timeout=15 -- --may-exist lr-add " + gwRouter + " -- set logical_router " + gwRouter + " options:chassis=" + systemID + " external_ids:physical_ip=169.254.33.2",
				"ovn-nbctl --timeout=15 -- --may-exist ls-add " + joinSwitch,
				"ovn-nbctl --timeout=15 -- --may-exist lsp-add " + joinSwitch + " jtor-" + gwRouter + " -- set logical_switch_port jtor-" + gwRouter + " type=router options:router-port=rtoj-" + gwRouter + " addresses=router",
				"ovn-nbctl --timeout=15 -- --may-exist lrp-add " + gwRouter + " rtoj-" + gwRouter + " " + lrpMAC + " " + lrpIP + "/29",
				"ovn-nbctl --timeout=15 -- --may-exist lsp-add " + joinSwitch + " jtod-" + nodeName + " -- set logical_switch_port jtod-" + nodeName + " type=router options:router-port=dtoj-" + nodeName + " addresses=router",
				"ovn-nbctl --timeout=15 -- --may-exist lrp-add " + clusterRouter + " dtoj-" + nodeName + " " + drLrpMAC + " " + drLrpIP + "/29",
			})
			fexec.AddFakeCmdsNoOutputNoError([]string{
				"ovn-nbctl --timeout=15 set logical_router " + gwRouter + " options:lb_force_snat_ip=" + lrpIP,
				"ovn-nbctl --timeout=15 --may-exist lr-route-add " + gwRouter + " " + clusterCIDR + " " + drLrpIP,
			})
			addNodeportLBs(fexec, nodeName, tcpLBUUID, udpLBUUID)
			fexec.AddFakeCmdsNoOutputNoError([]string{
				"ovn-nbctl --timeout=15 --may-exist ls-add " + util.ExternalSwitchPrefix + nodeName,
			})
			fexec.AddFakeCmdsNoOutputNoError([]string{
				"ovn-nbctl --timeout=15 -- --may-exist lsp-add " + util.ExternalSwitchPrefix + nodeName + " br-local_" + nodeName + " -- lsp-set-addresses br-local_" + nodeName + " unknown -- lsp-set-type br-local_" + nodeName + " localnet -- lsp-set-options br-local_" + nodeName + " network_name=" + util.PhysicalNetworkName,
				"ovn-nbctl --timeout=15 -- --if-exists lrp-del rtoe-" + gwRouter + " -- lrp-add " + gwRouter + " rtoe-" + gwRouter + " " + brLocalnetMAC + " 169.254.33.2/24 -- set logical_router_port rtoe-" + gwRouter + " external-ids:gateway-physical-ip=yes",
				"ovn-nbctl --timeout=15 -- --may-exist lsp-add " + util.ExternalSwitchPrefix + nodeName + " etor-" + gwRouter + " -- set logical_switch_port etor-" + gwRouter + " type=router options:router-port=rtoe-" + gwRouter + " addresses=\"" + brLocalnetMAC + "\"",
				"ovn-nbctl --timeout=15 --may-exist lr-route-add " + gwRouter + " 0.0.0.0/0 169.254.33.1 rtoe-" + gwRouter,
				"ovn-nbctl --timeout=15 --may-exist --policy=src-ip lr-route-add " + clusterRouter + " " + nodeSubnet + " " + lrpIP,
				"ovn-nbctl --timeout=15 --may-exist lr-nat-add " + gwRouter + " snat 169.254.33.2 " + clusterCIDR,
			})

			fexec.AddFakeCmd(&ovntest.ExpectedCmd{
				Cmd:    "ovn-nbctl --timeout=15 --data=bare --no-heading --columns=_uuid find load_balancer external_ids:TCP_lb_gateway_router=" + util.GWRouterPrefix + nodeName,
				Output: tcpLBUUID,
			})
			fexec.AddFakeCmd(&ovntest.ExpectedCmd{
				Cmd:    "ovn-nbctl --timeout=15 --data=bare --no-heading --columns=_uuid find load_balancer external_ids:UDP_lb_gateway_router=" + util.GWRouterPrefix + nodeName,
				Output: udpLBUUID,
			})
			fexec.AddFakeCmd(&ovntest.ExpectedCmd{
				Cmd:    "ovn-nbctl --timeout=15 get logical_router " + util.GWRouterPrefix + nodeName + " external_ids:physical_ip",
				Output: "169.254.33.2",
			})

			stop := make(chan struct{})
			wf, err := factory.NewWatchFactory(fakeClient, stop)
			Expect(err).NotTo(HaveOccurred())
			defer close(stop)

			clusterController := NewOvnController(fakeClient, wf, stop)
			Expect(clusterController).NotTo(BeNil())
			clusterController.TCPLoadBalancerUUID = tcpLBUUID
			clusterController.UDPLoadBalancerUUID = udpLBUUID
			_ = clusterController.joinSubnetAllocator.AddNetworkRange("100.64.0.0/16", 3)

			// Let the real code run and ensure OVN database sync
			err = clusterController.WatchNodes()
			Expect(err).NotTo(HaveOccurred())

			_, subnet, err := net.ParseCIDR(nodeSubnet)
			Expect(err).NotTo(HaveOccurred())
			err = clusterController.syncGatewayLogicalNetwork(&testNode, l3GatewayConfig, subnet.String())
			Expect(err).NotTo(HaveOccurred())

			Expect(fexec.CalledMatchesExpected()).To(BeTrue(), fexec.ErrorDesc)
			return nil
		}

		err := app.Run([]string{
			app.Name,
			"-cluster-subnets=" + clusterCIDR,
			"--init-gateways",
			"--gateway-local",
			"--nodeport",
		})
		Expect(err).NotTo(HaveOccurred())
	})

	It("sets up a shared gateway", func() {
		app.Action = func(ctx *cli.Context) error {
			const (
<<<<<<< HEAD
				nodeName                string = "node1"
				nodeLRPMAC              string = "0A:58:0A:01:01:01"
				joinSubnet              string = "100.64.0.0/29"
				lrpMAC                  string = "0A:58:64:40:00:01"
				lrpIP                   string = "100.64.0.1"
				drLrpMAC                string = "0A:58:64:40:00:02"
				drLrpIP                 string = "100.64.0.2"
				physicalBridgeMAC       string = "11:22:33:44:55:66"
				lrpCIDR                 string = lrpIP + "/16"
				clusterRouter           string = util.OvnClusterRouter
				systemID                string = "cb9ec8fa-b409-4ef3-9f42-d9283c47aac6"
				tcpLBUUID               string = "d2e858b2-cb5a-441b-a670-ed450f79a91f"
				udpLBUUID               string = "12832f14-eb0f-44d4-b8db-4cccbc73c792"
				nodeSubnet              string = "10.1.1.0/24"
				gwRouter                string = "GR_" + nodeName
				clusterIPNet            string = "10.1.0.0"
				clusterCIDR             string = clusterIPNet + "/16"
				physicalGatewayIPMask   string = "172.16.16.2/24"
				physicalGatewayIP       string = "172.16.16.2"
				physicalGatewayNextHop  string = "172.16.16.1"
				physicalBridgeName      string = "br-eth0"
				nodeGWIP                string = "10.1.1.1/24"
				nodeMgmtPortIP          string = "10.1.1.2"
				nodeMgmtPortMAC         string = "0A:58:0A:01:01:02"
				localBrLocalnetMAC      string = "12:22:33:44:55:66"
				localLocalnetBridgeName string = "br-local"
=======
				nodeName               string = "node1"
				nodeLRPMAC             string = "0A:58:0A:01:01:01"
				joinSubnet             string = "100.64.0.0/29"
				lrpMAC                 string = "0A:58:64:40:00:01"
				lrpIP                  string = "100.64.0.1"
				drLrpMAC               string = "0A:58:64:40:00:02"
				drLrpIP                string = "100.64.0.2"
				physicalBridgeMAC      string = "11:22:33:44:55:66"
				lrpCIDR                string = lrpIP + "/16"
				clusterRouter          string = util.OvnClusterRouter
				systemID               string = "cb9ec8fa-b409-4ef3-9f42-d9283c47aac6"
				tcpLBUUID              string = "d2e858b2-cb5a-441b-a670-ed450f79a91f"
				udpLBUUID              string = "12832f14-eb0f-44d4-b8db-4cccbc73c792"
				nodeSubnet             string = "10.1.1.0/24"
				gwRouter               string = util.GWRouterPrefix + nodeName
				clusterIPNet           string = "10.1.0.0"
				clusterCIDR            string = clusterIPNet + "/16"
				nodeIPMask             string = "172.16.16.2/32"
				physicalGatewayIPMask  string = "172.16.16.2/24"
				physicalGatewayIP      string = "172.16.16.2"
				physicalGatewayNextHop string = "172.16.16.1"
				physicalBridgeName     string = "br-eth0"
				nodeGWIP               string = "10.1.1.1/24"
				nodeMgmtPortIP         string = "10.1.1.2"
				nodeMgmtPortMAC        string = "0A:58:0A:01:01:02"
>>>>>>> 1373bd01
			)

			ifaceID := physicalBridgeName + "_" + nodeName
			localIfaceID := localLocalnetBridgeName + "_" + nodeName
			l3GatewayConfig := map[string]string{
				OvnNodeGatewayMode:            string(config.GatewayModeShared),
				OvnNodeGatewayVlanID:          "1024",
				OvnNodeGatewayIfaceID:         ifaceID,
				OvnNodeGatewayMacAddress:      physicalBridgeMAC,
				OvnNodeGatewayIP:              physicalGatewayIPMask,
				OvnNodeGatewayNextHop:         physicalGatewayNextHop,
				OvnNodeLocalGatewayMacAddress: localBrLocalnetMAC,
				OvnNodePortEnable:             "true",
			}
			bytes, err := json.Marshal(map[string]map[string]string{"default": l3GatewayConfig})
			Expect(err).NotTo(HaveOccurred())
			testNode := v1.Node{ObjectMeta: metav1.ObjectMeta{
				Name: nodeName,
				Annotations: map[string]string{
					OvnNodeManagementPortMacAddress: nodeMgmtPortMAC,
					OvnNodeSubnets:                  fmt.Sprintf(`{"default": "%s"}`, nodeSubnet),
					OvnNodeJoinSubnets:              fmt.Sprintf(`{"default": "%s"}`, joinSubnet),
					OvnNodeL3GatewayConfig:          string(bytes),
					OvnNodeChassisID:                systemID,
				},
			}}

			fakeClient := fake.NewSimpleClientset(&v1.NodeList{
				Items: []v1.Node{testNode},
			})

			fexec := ovntest.NewFakeExec()
			err = util.SetExec(fexec)
			Expect(err).NotTo(HaveOccurred())

			_, err = config.InitConfig(ctx, fexec, nil)
			Expect(err).NotTo(HaveOccurred())

			fexec.AddFakeCmdsNoOutputNoError([]string{
				"ovn-nbctl --timeout=15 --data=bare --no-heading --columns=name,other-config find logical_switch other-config:subnet!=_",
			})

			fexec.AddFakeCmdsNoOutputNoError([]string{
				"ovn-nbctl --timeout=15 --may-exist lrp-add ovn_cluster_router rtos-" + nodeName + " " + nodeLRPMAC + " " + nodeGWIP,
				"ovn-nbctl --timeout=15 -- --may-exist ls-add " + nodeName + " -- set logical_switch " + nodeName + " other-config:subnet=" + nodeSubnet + " other-config:exclude_ips=" + nodeMgmtPortIP,
				"ovn-nbctl --timeout=15 -- --may-exist lsp-add " + nodeName + " stor-" + nodeName + " -- set logical_switch_port stor-" + nodeName + " type=router options:router-port=rtos-" + nodeName + " addresses=\"" + nodeLRPMAC + "\"",
				"ovn-nbctl --timeout=15 set logical_switch " + nodeName + " load_balancer=" + tcpLBUUID,
				"ovn-nbctl --timeout=15 add logical_switch " + nodeName + " load_balancer " + udpLBUUID,
				"ovn-nbctl --timeout=15 -- --may-exist lsp-add " + nodeName + " k8s-" + nodeName + " -- lsp-set-addresses " + "k8s-" + nodeName + " " + nodeMgmtPortMAC + " " + nodeMgmtPortIP + " -- --if-exists remove logical_switch " + nodeName + " other-config exclude_ips",
				"ovn-nbctl --timeout=15 --may-exist acl-add " + nodeName + " to-lport 1001 ip4.src==" + nodeMgmtPortIP + " allow-related",
			})
			joinSwitch := util.JoinSwitchPrefix + nodeName
			fexec.AddFakeCmdsNoOutputNoError([]string{
				"ovn-nbctl --timeout=15 -- --may-exist lr-add " + gwRouter + " -- set logical_router " + gwRouter + " options:chassis=" + systemID + " external_ids:physical_ip=" + physicalGatewayIP,
				"ovn-nbctl --timeout=15 -- --may-exist ls-add " + joinSwitch,
				"ovn-nbctl --timeout=15 -- --may-exist lsp-add " + joinSwitch + " jtor-" + gwRouter + " -- set logical_switch_port jtor-" + gwRouter + " type=router options:router-port=rtoj-" + gwRouter + " addresses=router",
				"ovn-nbctl --timeout=15 -- --may-exist lrp-add " + gwRouter + " rtoj-" + gwRouter + " " + lrpMAC + " " + lrpIP + "/29",
				"ovn-nbctl --timeout=15 -- --may-exist lsp-add " + joinSwitch + " jtod-" + nodeName + " -- set logical_switch_port jtod-" + nodeName + " type=router options:router-port=dtoj-" + nodeName + " addresses=router",
				"ovn-nbctl --timeout=15 -- --may-exist lrp-add " + clusterRouter + " dtoj-" + nodeName + " " + drLrpMAC + " " + drLrpIP + "/29",
			})
			fexec.AddFakeCmdsNoOutputNoError([]string{
				"ovn-nbctl --timeout=15 set logical_router " + gwRouter + " options:lb_force_snat_ip=" + lrpIP,
				"ovn-nbctl --timeout=15 --may-exist lr-route-add " + gwRouter + " " + clusterCIDR + " " + drLrpIP,
			})
			addNodeportLBs(fexec, nodeName, tcpLBUUID, udpLBUUID)
			fexec.AddFakeCmdsNoOutputNoError([]string{
				"ovn-nbctl --timeout=15 --may-exist ls-add " + util.ExternalSwitchPrefix + nodeName,
			})
			fexec.AddFakeCmdsNoOutputNoError([]string{
				"ovn-nbctl --timeout=15 -- --may-exist lsp-add " + util.ExternalSwitchPrefix + nodeName + " br-eth0_" + nodeName + " -- lsp-set-addresses br-eth0_" + nodeName + " unknown -- lsp-set-type br-eth0_" + nodeName + " localnet -- lsp-set-options br-eth0_" + nodeName + " network_name=" + util.PhysicalNetworkName + " -- set logical_switch_port br-eth0_" + nodeName + " tag_request=" + "1024",
				"ovn-nbctl --timeout=15 -- --if-exists lrp-del rtoe-" + gwRouter + " -- lrp-add " + gwRouter + " rtoe-" + gwRouter + " " + physicalBridgeMAC + " " + physicalGatewayIPMask + " -- set logical_router_port rtoe-" + gwRouter + " external-ids:gateway-physical-ip=yes",
				"ovn-nbctl --timeout=15 -- --may-exist lsp-add " + util.ExternalSwitchPrefix + nodeName + " etor-" + gwRouter + " -- set logical_switch_port etor-" + gwRouter + " type=router options:router-port=rtoe-" + gwRouter + " addresses=\"" + physicalBridgeMAC + "\"",
				"ovn-nbctl --timeout=15 --may-exist lr-route-add " + gwRouter + " 0.0.0.0/0 " + physicalGatewayNextHop + " rtoe-" + gwRouter,
				"ovn-nbctl --timeout=15 --may-exist --policy=src-ip lr-route-add " + clusterRouter + " " + nodeSubnet + " " + lrpIP,
				"ovn-nbctl --timeout=15 --may-exist lr-nat-add " + gwRouter + " snat " + physicalGatewayIP + " " + clusterCIDR,
			})

			localGatewayInitTest(fexec, nodeName, physicalGatewayIP, clusterCIDR, clusterRouter, systemID, localIfaceID, localBrLocalnetMAC, util.LocalnetGatewayIP(), util.LocalnetGatewayNextHop())

			fexec.AddFakeCmd(&ovntest.ExpectedCmd{
				Cmd:    "ovn-nbctl --timeout=15 --data=bare --no-heading --columns=_uuid find load_balancer external_ids:TCP_lb_gateway_router=" + util.GWRouterPrefix + nodeName,
				Output: tcpLBUUID,
			})
			fexec.AddFakeCmd(&ovntest.ExpectedCmd{
				Cmd:    "ovn-nbctl --timeout=15 --data=bare --no-heading --columns=_uuid find load_balancer external_ids:UDP_lb_gateway_router=" + util.GWRouterPrefix + nodeName,
				Output: udpLBUUID,
			})
			fexec.AddFakeCmd(&ovntest.ExpectedCmd{
				Cmd:    "ovn-nbctl --timeout=15 get logical_router " + util.GWRouterPrefix + nodeName + " external_ids:physical_ip",
				Output: "169.254.33.2",
			})
			fexec.AddFakeCmdsNoOutputNoError([]string{
				"ovn-nbctl --timeout=15 -- --may-exist lr-add " + gwRouter + " -- set logical_router " + gwRouter + " options:chassis=" + systemID + " external_ids:physical_ip=" + physicalGatewayIP,
				"ovn-nbctl --timeout=15 -- --may-exist ls-add " + joinSwitch,
				"ovn-nbctl --timeout=15 -- --may-exist lsp-add " + joinSwitch + " jtor-" + gwRouter + " -- set logical_switch_port jtor-" + gwRouter + " type=router options:router-port=rtoj-" + gwRouter + " addresses=router",
				"ovn-nbctl --timeout=15 -- --may-exist lrp-add " + gwRouter + " rtoj-" + gwRouter + " " + lrpMAC + " " + lrpIP + "/29",
				"ovn-nbctl --timeout=15 -- --may-exist lsp-add " + joinSwitch + " jtod-" + nodeName + " -- set logical_switch_port jtod-" + nodeName + " type=router options:router-port=dtoj-" + nodeName + " addresses=router",
				"ovn-nbctl --timeout=15 -- --may-exist lrp-add " + clusterRouter + " dtoj-" + nodeName + " " + drLrpMAC + " " + drLrpIP + "/29",
			})

			fexec.AddFakeCmdsNoOutputNoError([]string{
				"ovn-nbctl --timeout=15 set logical_router " + gwRouter + " options:lb_force_snat_ip=" + lrpIP,
				"ovn-nbctl --timeout=15 --may-exist lr-route-add " + gwRouter + " " + clusterCIDR + " " + drLrpIP,
			})
			addNodeportLBs(fexec, nodeName, tcpLBUUID, udpLBUUID)
			fexec.AddFakeCmdsNoOutputNoError([]string{
				"ovn-nbctl --timeout=15 --may-exist ls-add " + util.ExternalSwitchPrefix + nodeName,
			})
			fexec.AddFakeCmdsNoOutputNoError([]string{
				"ovn-nbctl --timeout=15 -- --may-exist lsp-add " + util.ExternalSwitchPrefix + nodeName + " br-eth0_" + nodeName + " -- lsp-set-addresses br-eth0_" + nodeName + " unknown -- lsp-set-type br-eth0_" + nodeName + " localnet -- lsp-set-options br-eth0_" + nodeName + " network_name=" + util.PhysicalNetworkName + " -- set logical_switch_port br-eth0_" + nodeName + " tag_request=" + "1024",
				"ovn-nbctl --timeout=15 -- --if-exists lrp-del rtoe-" + gwRouter + " -- lrp-add " + gwRouter + " rtoe-" + gwRouter + " " + physicalBridgeMAC + " " + physicalGatewayIPMask + " -- set logical_router_port rtoe-" + gwRouter + " external-ids:gateway-physical-ip=yes",
				"ovn-nbctl --timeout=15 -- --may-exist lsp-add " + util.ExternalSwitchPrefix + nodeName + " etor-" + gwRouter + " -- set logical_switch_port etor-" + gwRouter + " type=router options:router-port=rtoe-" + gwRouter + " addresses=\"" + physicalBridgeMAC + "\"",
				"ovn-nbctl --timeout=15 --may-exist lr-route-add " + gwRouter + " 0.0.0.0/0 " + physicalGatewayNextHop + " rtoe-" + gwRouter,
				"ovn-nbctl --timeout=15 --may-exist --policy=src-ip lr-route-add " + clusterRouter + " " + nodeSubnet + " " + lrpIP,
				"ovn-nbctl --timeout=15 --may-exist lr-nat-add " + gwRouter + " snat " + physicalGatewayIP + " " + clusterCIDR,
			})

			localGatewayInitTest(fexec, nodeName, physicalGatewayIP, clusterCIDR, clusterRouter, systemID, localIfaceID, localBrLocalnetMAC, util.LocalnetGatewayIP(), util.LocalnetGatewayNextHop())

			fexec.AddFakeCmd(&ovntest.ExpectedCmd{
				Cmd:    "ovn-nbctl --timeout=15 --data=bare --no-heading --columns=_uuid find load_balancer external_ids:TCP_lb_gateway_router=" + util.GWRouterPrefix + nodeName,
				Output: tcpLBUUID,
			})
			fexec.AddFakeCmd(&ovntest.ExpectedCmd{
				Cmd:    "ovn-nbctl --timeout=15 --data=bare --no-heading --columns=_uuid find load_balancer external_ids:UDP_lb_gateway_router=" + util.GWRouterPrefix + nodeName,
				Output: udpLBUUID,
			})
			fexec.AddFakeCmd(&ovntest.ExpectedCmd{
				Cmd:    "ovn-nbctl --timeout=15 get logical_router " + util.GWRouterPrefix + nodeName + " external_ids:physical_ip",
				Output: "169.254.33.2",
			})

			stop := make(chan struct{})
			wf, err := factory.NewWatchFactory(fakeClient, stop)
			Expect(err).NotTo(HaveOccurred())
			defer close(stop)

			clusterController := NewOvnController(fakeClient, wf, stop)
			Expect(clusterController).NotTo(BeNil())
			clusterController.TCPLoadBalancerUUID = tcpLBUUID
			clusterController.UDPLoadBalancerUUID = udpLBUUID
			_ = clusterController.joinSubnetAllocator.AddNetworkRange("100.64.0.0/16", 3)

			// Let the real code run and ensure OVN database sync
			err = clusterController.WatchNodes()
			Expect(err).NotTo(HaveOccurred())

			_, subnet, err := net.ParseCIDR(nodeSubnet)
			Expect(err).NotTo(HaveOccurred())
			err = clusterController.syncGatewayLogicalNetwork(&testNode, l3GatewayConfig, subnet.String())
			Expect(err).NotTo(HaveOccurred())

			Expect(fexec.CalledMatchesExpected()).To(BeTrue(), fexec.ErrorDesc)
			return nil
		}

		err := app.Run([]string{
			app.Name,
			"-cluster-subnets=" + clusterCIDR,
			"--init-gateways",
			"--nodeport",
		})
		Expect(err).NotTo(HaveOccurred())
	})
})<|MERGE_RESOLUTION|>--- conflicted
+++ resolved
@@ -402,24 +402,9 @@
 			})
 			fexec.AddFakeCmdsNoOutputNoError([]string{
 				"ovn-nbctl --timeout=15 --if-exists remove logical_router " + clusterRouter + " static_routes " + node1RouteUUID,
-<<<<<<< HEAD
-				"ovn-nbctl --timeout=15 --if-exist ls-del join_" + node1Name,
-				"ovn-nbctl --timeout=15 --if-exist lr-del GR_" + node1Name,
-				"ovn-nbctl --timeout=15 --if-exist ls-del ext_" + node1Name,
-=======
-			})
-			fexec.AddFakeCmd(&ovntest.ExpectedCmd{
-				Cmd:    "ovn-nbctl --timeout=15 --data=bare --no-heading --columns=_uuid find logical_router_static_route nexthop=\"10.128.0.2\"",
-				Output: node1mgtRouteUUID,
-			})
-			fexec.AddFakeCmdsNoOutputNoError([]string{
-				"ovn-nbctl --timeout=15 --if-exists remove logical_router " + clusterRouter + " static_routes " + node1mgtRouteUUID,
-			})
-			fexec.AddFakeCmdsNoOutputNoError([]string{
 				"ovn-nbctl --timeout=15 --if-exist ls-del " + util.JoinSwitchPrefix + node1Name,
 				"ovn-nbctl --timeout=15 --if-exist lr-del " + util.GWRouterPrefix + node1Name,
 				"ovn-nbctl --timeout=15 --if-exist ls-del " + util.ExternalSwitchPrefix + node1Name,
->>>>>>> 1373bd01
 				"ovn-nbctl --timeout=15 --if-exist lrp-del dtoj-" + node1Name,
 			})
 			fexec.AddFakeCmd(&ovntest.ExpectedCmd{
@@ -518,8 +503,8 @@
 		lrpIP   string = "100.64.0.3"
 		drLrpIP string = "100.64.0.2"
 	)
-	localGwRouter := "GR_" + "local_" + nodeName
-	joinSwitch := "join_" + nodeName
+	localGwRouter := util.GWRouterPrefix + "local_" + nodeName
+	joinSwitch := util.JoinSwitchPrefix + nodeName
 	fexec.AddFakeCmdsNoOutputNoError([]string{
 		"ovn-nbctl --timeout=15 -- --may-exist lr-add " + localGwRouter + " -- set logical_router " + localGwRouter + " options:chassis=" + systemID + " external_ids:physical_ip=169.254.33.2",
 		"ovn-nbctl --timeout=15 -- --may-exist lsp-add " + joinSwitch + " jtor-" + localGwRouter + " -- set logical_switch_port jtor-" + localGwRouter + " type=router options:router-port=rtoj-" + localGwRouter + " addresses=router",
@@ -751,7 +736,6 @@
 	It("sets up a shared gateway", func() {
 		app.Action = func(ctx *cli.Context) error {
 			const (
-<<<<<<< HEAD
 				nodeName                string = "node1"
 				nodeLRPMAC              string = "0A:58:0A:01:01:01"
 				joinSubnet              string = "100.64.0.0/29"
@@ -766,7 +750,7 @@
 				tcpLBUUID               string = "d2e858b2-cb5a-441b-a670-ed450f79a91f"
 				udpLBUUID               string = "12832f14-eb0f-44d4-b8db-4cccbc73c792"
 				nodeSubnet              string = "10.1.1.0/24"
-				gwRouter                string = "GR_" + nodeName
+				gwRouter                string = util.GWRouterPrefix + nodeName
 				clusterIPNet            string = "10.1.0.0"
 				clusterCIDR             string = clusterIPNet + "/16"
 				physicalGatewayIPMask   string = "172.16.16.2/24"
@@ -778,33 +762,6 @@
 				nodeMgmtPortMAC         string = "0A:58:0A:01:01:02"
 				localBrLocalnetMAC      string = "12:22:33:44:55:66"
 				localLocalnetBridgeName string = "br-local"
-=======
-				nodeName               string = "node1"
-				nodeLRPMAC             string = "0A:58:0A:01:01:01"
-				joinSubnet             string = "100.64.0.0/29"
-				lrpMAC                 string = "0A:58:64:40:00:01"
-				lrpIP                  string = "100.64.0.1"
-				drLrpMAC               string = "0A:58:64:40:00:02"
-				drLrpIP                string = "100.64.0.2"
-				physicalBridgeMAC      string = "11:22:33:44:55:66"
-				lrpCIDR                string = lrpIP + "/16"
-				clusterRouter          string = util.OvnClusterRouter
-				systemID               string = "cb9ec8fa-b409-4ef3-9f42-d9283c47aac6"
-				tcpLBUUID              string = "d2e858b2-cb5a-441b-a670-ed450f79a91f"
-				udpLBUUID              string = "12832f14-eb0f-44d4-b8db-4cccbc73c792"
-				nodeSubnet             string = "10.1.1.0/24"
-				gwRouter               string = util.GWRouterPrefix + nodeName
-				clusterIPNet           string = "10.1.0.0"
-				clusterCIDR            string = clusterIPNet + "/16"
-				nodeIPMask             string = "172.16.16.2/32"
-				physicalGatewayIPMask  string = "172.16.16.2/24"
-				physicalGatewayIP      string = "172.16.16.2"
-				physicalGatewayNextHop string = "172.16.16.1"
-				physicalBridgeName     string = "br-eth0"
-				nodeGWIP               string = "10.1.1.1/24"
-				nodeMgmtPortIP         string = "10.1.1.2"
-				nodeMgmtPortMAC        string = "0A:58:0A:01:01:02"
->>>>>>> 1373bd01
 			)
 
 			ifaceID := physicalBridgeName + "_" + nodeName
