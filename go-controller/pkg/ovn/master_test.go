package ovn

import (
	"fmt"
	"net"

	"github.com/urfave/cli/v2"
	v1 "k8s.io/api/core/v1"
	metav1 "k8s.io/apimachinery/pkg/apis/meta/v1"
	"k8s.io/client-go/kubernetes/fake"
<<<<<<< HEAD
	utilnet "k8s.io/utils/net"
=======
>>>>>>> 964b84cd

	"github.com/ovn-org/ovn-kubernetes/go-controller/pkg/config"
	"github.com/ovn-org/ovn-kubernetes/go-controller/pkg/factory"
	"github.com/ovn-org/ovn-kubernetes/go-controller/pkg/kube"
	ovntest "github.com/ovn-org/ovn-kubernetes/go-controller/pkg/testing"
	"github.com/ovn-org/ovn-kubernetes/go-controller/pkg/util"

	. "github.com/onsi/ginkgo"
	. "github.com/onsi/gomega"
)

// Please use following subnets for various networks that we have
// 172.16.1.0/24 -- physical network that k8s nodes connect to
// 100.64.0.0/16 -- the join subnet that connects all the L3 gateways with the distributed router
// 169.254.33.0/24 -- the subnet that connects OVN logical network to physical network
// 10.1.0.0/16 -- the overlay subnet that Pods connect to.

func localOnlyGatewayCleanup(fexec *ovntest.FakeExec, nodeName, clusterRouterUUID string) {
	const (
		localNodeRouteUUID string = "0cac12cf-3e0f-4682-b028-5ea2e0001962"
	)

	fexec.AddFakeCmd(&ovntest.ExpectedCmd{
		Cmd:    "ovn-nbctl --timeout=15 --if-exist get logical_router_port rtoj-GR_local_" + nodeName + " networks",
		Output: "[\"100.64.0.3/29\"]",
	})
	fexec.AddFakeCmd(&ovntest.ExpectedCmd{
		Cmd:    "ovn-nbctl --timeout=15 --data=bare --no-heading --columns=_uuid find logical_router_static_route nexthop=\"100.64.0.3\"",
		Output: localNodeRouteUUID,
	})
	fexec.AddFakeCmdsNoOutputNoError([]string{
		"ovn-nbctl --timeout=15 --if-exists remove logical_router " + clusterRouterUUID + " static_routes " + localNodeRouteUUID,
	})
	fexec.AddFakeCmdsNoOutputNoError([]string{
		"ovn-nbctl --timeout=15 --if-exist lr-del GR_local_" + nodeName,
		"ovn-nbctl --timeout=15 --if-exist ls-del ext_local_" + nodeName,
	})
}

func cleanupGateway(fexec *ovntest.FakeExec, nodeName string, nodeSubnet string, clusterCIDR string, nextHop string) {
	const (
		node1RouteUUID    string = "0cac12cf-3e0f-4682-b028-5ea2e0001962"
		node1mgtRouteUUID string = "0cac12cf-3e0f-4682-b028-5ea2e0001963"
	)

	fexec.AddFakeCmd(&ovntest.ExpectedCmd{
		Cmd:    "ovn-nbctl --timeout=15 --if-exist get logical_router_port rtoj-" + gwRouterPrefix + nodeName + " networks",
		Output: "[\"100.64.0.1/29\"]",
	})
	fexec.AddFakeCmd(&ovntest.ExpectedCmd{
		Cmd:    "ovn-nbctl --timeout=15 --data=bare --no-heading --columns=_uuid find logical_router_static_route nexthop=\"100.64.0.1\"",
		Output: node1RouteUUID,
	})
	fexec.AddFakeCmdsNoOutputNoError([]string{
		"ovn-nbctl --timeout=15 --if-exists remove logical_router " + ovnClusterRouter + " static_routes " + node1RouteUUID,
	})
<<<<<<< HEAD
=======
	fexec.AddFakeCmd(&ovntest.ExpectedCmd{
		Cmd:    "ovn-nbctl --timeout=15 --data=bare --no-heading --columns=_uuid find logical_router_static_route nexthop=\"" + nextHop + "\"",
		Output: node1mgtRouteUUID,
	})
	fexec.AddFakeCmdsNoOutputNoError([]string{
		"ovn-nbctl --timeout=15 --if-exists remove logical_router " + ovnClusterRouter + " static_routes " + node1mgtRouteUUID,
	})
>>>>>>> 964b84cd
	fexec.AddFakeCmdsNoOutputNoError([]string{
		"ovn-nbctl --timeout=15 --if-exist ls-del " + joinSwitchPrefix + nodeName,
		"ovn-nbctl --timeout=15 --if-exist lr-del " + gwRouterPrefix + nodeName,
		"ovn-nbctl --timeout=15 --if-exist ls-del " + externalSwitchPrefix + nodeName,
		"ovn-nbctl --timeout=15 --if-exist lrp-del dtoj-" + nodeName,
	})
	fexec.AddFakeCmd(&ovntest.ExpectedCmd{
		Cmd:    "ovn-nbctl --timeout=15 --data=bare --no-heading --columns=_uuid find load_balancer external_ids:TCP_lb_gateway_router=" + gwRouterPrefix + nodeName,
		Output: "",
	})
	fexec.AddFakeCmd(&ovntest.ExpectedCmd{
		Cmd:    "ovn-nbctl --timeout=15 --data=bare --no-heading --columns=_uuid find load_balancer external_ids:UDP_lb_gateway_router=" + gwRouterPrefix + nodeName,
		Output: "",
	})
	fexec.AddFakeCmd(&ovntest.ExpectedCmd{
		Cmd:    "ovn-nbctl --timeout=15 --data=bare --no-heading --columns=_uuid find load_balancer external_ids:SCTP_lb_gateway_router=" + gwRouterPrefix + nodeName,
		Output: "",
	})

	localOnlyGatewayCleanup(fexec, nodeName, clusterRouter)
}

func defaultFakeExec(nodeSubnet, nodeName string, sctpSupport bool) (*ovntest.FakeExec, string, string, string) {
	const (
		tcpLBUUID  string = "1a3dfc82-2749-4931-9190-c30e7c0ecea3"
		udpLBUUID  string = "6d3142fc-53e8-4ac1-88e6-46094a5a9957"
		sctpLBUUID string = "0514c521-a120-4756-aec6-883fe5db7139"
		mgmtMAC    string = "01:02:03:04:05:06"
	)

	fexec := ovntest.NewLooseCompareFakeExec()
	fexec.AddFakeCmdsNoOutputNoError([]string{
		"ovn-nbctl --timeout=15 --columns=_uuid list port_group",
		"ovn-sbctl --timeout=15 --columns=_uuid list IGMP_Group",
		"ovn-nbctl --timeout=15 -- --may-exist lr-add ovn_cluster_router -- set logical_router ovn_cluster_router external_ids:k8s-cluster-router=yes",
	})
	if sctpSupport {
		fexec.AddFakeCmd(&ovntest.ExpectedCmd{
			Cmd:    "ovsdb-client list-columns  --data=bare --no-heading --format=json OVN_Northbound Load_Balancer",
			Output: `{"data":[["_version","uuid"],["health_check",{"key":{"refTable":"Load_Balancer_Health_Check","type":"uuid"},"max":"unlimited","min":0}],["name","string"],["protocol",{"key":{"enum":["set",["sctp","tcp","udp"]],"type":"string"},"min":0}]],"headings":["Column","Type"]}`,
		})
	} else {
		fexec.AddFakeCmd(&ovntest.ExpectedCmd{
			Cmd:    "ovsdb-client list-columns  --data=bare --no-heading --format=json OVN_Northbound Load_Balancer",
			Output: `{"data":[["_version","uuid"],["health_check",{"key":{"refTable":"Load_Balancer_Health_Check","type":"uuid"},"max":"unlimited","min":0}],["name","string"],["protocol",{"key":{"enum":["set",["tcp","udp"]],"type":"string"},"min":0}]],"headings":["Column","Type"]}`,
		})
	}
	fexec.AddFakeCmdsNoOutputNoError([]string{
		"ovn-nbctl --timeout=15 -- set logical_router ovn_cluster_router options:mcast_relay=\"true\"",
		"ovn-nbctl --timeout=15 --data=bare --no-heading --columns=_uuid find port_group name=mcastPortGroupDeny",
		"ovn-nbctl --timeout=15 create port_group name=mcastPortGroupDeny external-ids:name=mcastPortGroupDeny",
		"ovn-nbctl --timeout=15 --data=bare --no-heading --columns=_uuid find ACL match=\"inport == @mcastPortGroupDeny && ip4.mcast\" action=drop external-ids:default-deny-policy-type=Egress",
		"ovn-nbctl --timeout=15 --id=@acl create acl priority=1011 direction=from-lport match=\"inport == @mcastPortGroupDeny && ip4.mcast\" action=drop external-ids:default-deny-policy-type=Egress -- add port_group  acls @acl",
		"ovn-nbctl --timeout=15 --data=bare --no-heading --columns=_uuid find ACL match=\"outport == @mcastPortGroupDeny && ip4.mcast\" action=drop external-ids:default-deny-policy-type=Ingress",
		"ovn-nbctl --timeout=15 --id=@acl create acl priority=1011 direction=to-lport match=\"outport == @mcastPortGroupDeny && ip4.mcast\" action=drop external-ids:default-deny-policy-type=Ingress -- add port_group  acls @acl",
	})
	fexec.AddFakeCmd(&ovntest.ExpectedCmd{
		Cmd:    "ovn-nbctl --timeout=15 --data=bare --no-heading --columns=_uuid find load_balancer external_ids:k8s-cluster-lb-tcp=yes",
		Output: "",
	})
	fexec.AddFakeCmd(&ovntest.ExpectedCmd{
		Cmd:    "ovn-nbctl --timeout=15 -- create load_balancer external_ids:k8s-cluster-lb-tcp=yes protocol=tcp",
		Output: tcpLBUUID,
	})
	fexec.AddFakeCmd(&ovntest.ExpectedCmd{
		Cmd:    "ovn-nbctl --timeout=15 --data=bare --no-heading --columns=_uuid find load_balancer external_ids:k8s-cluster-lb-udp=yes",
		Output: "",
	})
	fexec.AddFakeCmd(&ovntest.ExpectedCmd{
		Cmd:    "ovn-nbctl --timeout=15 -- create load_balancer external_ids:k8s-cluster-lb-udp=yes protocol=udp",
		Output: udpLBUUID,
	})
	fexec.AddFakeCmd(&ovntest.ExpectedCmd{
		Cmd:    "ovn-nbctl --timeout=15 --data=bare --no-heading --columns=_uuid find load_balancer external_ids:k8s-cluster-lb-sctp=yes",
		Output: "",
	})
	if sctpSupport {
		fexec.AddFakeCmd(&ovntest.ExpectedCmd{
			Cmd:    "ovn-nbctl --timeout=15 -- create load_balancer external_ids:k8s-cluster-lb-sctp=yes protocol=sctp",
			Output: sctpLBUUID,
		})
	}
	// Node-related logical network stuff
	cidr := ovntest.MustParseIPNet(nodeSubnet)
	cidr.IP = util.NextIP(cidr.IP)
	lrpMAC := util.IPAddrToHWAddr(cidr.IP).String()
	gwCIDR := cidr.String()
	gwIP := cidr.IP.String()
	nodeMgmtPortIP := util.NextIP(cidr.IP)
	hybridOverlayIP := util.NextIP(nodeMgmtPortIP)

	fexec.AddFakeCmdsNoOutputNoError([]string{
		"ovn-sbctl --timeout=15 --data=bare --no-heading --columns=name,hostname --format=json list Chassis",
		"ovn-nbctl --timeout=15 --data=bare --no-heading --columns=name,other-config find logical_switch other-config:subnet!=_",
	})
	fexec.AddFakeCmdsNoOutputNoError([]string{
		"ovn-nbctl --timeout=15 --if-exists lrp-del rtos-" + nodeName + " -- lrp-add ovn_cluster_router rtos-" + nodeName + " " + lrpMAC + " " + gwCIDR,
		"ovn-nbctl --timeout=15 -- --may-exist ls-add " + nodeName + " -- set logical_switch " + nodeName + " other-config:subnet=" + nodeSubnet + " other-config:exclude_ips=" + nodeMgmtPortIP.String() + ".." + hybridOverlayIP.String(),
		"ovn-nbctl --timeout=15 set logical_switch " + nodeName + " other-config:mcast_snoop=\"true\"",
		"ovn-nbctl --timeout=15 set logical_switch " + nodeName + " other-config:mcast_querier=\"true\" other-config:mcast_eth_src=\"" + lrpMAC + "\" other-config:mcast_ip4_src=\"" + gwIP + "\"",
		"ovn-nbctl --timeout=15 -- --may-exist lsp-add " + nodeName + " stor-" + nodeName + " -- set logical_switch_port stor-" + nodeName + " type=router options:router-port=rtos-" + nodeName + " addresses=\"" + lrpMAC + "\"",
		"ovn-nbctl --timeout=15 set logical_switch " + nodeName + " load_balancer=" + tcpLBUUID,
		"ovn-nbctl --timeout=15 add logical_switch " + nodeName + " load_balancer " + udpLBUUID,
	})
	if sctpSupport {
		fexec.AddFakeCmdsNoOutputNoError([]string{
			"ovn-nbctl --timeout=15 add logical_switch " + nodeName + " load_balancer " + sctpLBUUID,
		})
	}
	fexec.AddFakeCmdsNoOutputNoError([]string{
		"ovn-nbctl --timeout=15 -- --may-exist lsp-add " + nodeName + " k8s-" + nodeName + " -- lsp-set-addresses " + "k8s-" + nodeName + " " + mgmtMAC + " " + nodeMgmtPortIP.String(),
		"ovn-nbctl --timeout=15 --may-exist acl-add " + nodeName + " to-lport 1001 ip4.src==" + nodeMgmtPortIP.String() + " allow-related",
	})
	fexec.AddFakeCmd(&ovntest.ExpectedCmd{
		Cmd:    "ovn-nbctl --timeout=15 lsp-list " + nodeName,
		Output: "29df5ce5-2802-4ee5-891f-4fb27ca776e9 (k8s-" + nodeName + ")",
	})
	fexec.AddFakeCmdsNoOutputNoError([]string{
		"ovn-nbctl --timeout=15 -- --if-exists set logical_switch " + nodeName + " other-config:exclude_ips=" + hybridOverlayIP.String(),
	})

	return fexec, tcpLBUUID, udpLBUUID, sctpLBUUID
}

func deleteLocalOnlyGatewayTest(fexec *ovntest.FakeExec, nodeName, clusterRouterUUID string) {
	const (
		localNodeRouteUUID string = "0cac12cf-3e0f-4682-b028-5ea2e0001962"
	)

	fexec.AddFakeCmd(&ovntest.ExpectedCmd{
		Cmd:    "ovn-nbctl --timeout=15 --if-exist get logical_router_port rtoj-GR_local_" + nodeName + " networks",
		Output: "[\"100.64.0.3/29\"]",
	})
	fexec.AddFakeCmd(&ovntest.ExpectedCmd{
		Cmd:    "ovn-nbctl --timeout=15 --data=bare --no-heading --columns=_uuid find logical_router_static_route nexthop=\"100.64.0.3\"",
		Output: localNodeRouteUUID,
	})
	fexec.AddFakeCmdsNoOutputNoError([]string{
		"ovn-nbctl --timeout=15 --if-exists remove logical_router " + clusterRouterUUID + " static_routes " + localNodeRouteUUID,
	})
	fexec.AddFakeCmdsNoOutputNoError([]string{
		"ovn-nbctl --timeout=15 --if-exist lr-del GR_local_" + nodeName,
		"ovn-nbctl --timeout=15 --if-exist ls-del ext_local_" + nodeName,
	})
}

func addNodeportLBs(fexec *ovntest.FakeExec, nodeName, tcpLBUUID, udpLBUUID, sctpLBUUID string) {
	fexec.AddFakeCmdsNoOutputNoError([]string{
		"ovn-nbctl --timeout=15 --data=bare --no-heading --columns=_uuid find load_balancer external_ids:TCP_lb_gateway_router=" + gwRouterPrefix + nodeName,
		"ovn-nbctl --timeout=15 --data=bare --no-heading --columns=_uuid find load_balancer external_ids:UDP_lb_gateway_router=" + gwRouterPrefix + nodeName,
		"ovn-nbctl --timeout=15 --data=bare --no-heading --columns=_uuid find load_balancer external_ids:SCTP_lb_gateway_router=" + gwRouterPrefix + nodeName,
	})
	fexec.AddFakeCmd(&ovntest.ExpectedCmd{
		Cmd:    "ovn-nbctl --timeout=15 -- create load_balancer external_ids:TCP_lb_gateway_router=" + gwRouterPrefix + nodeName + " protocol=tcp",
		Output: tcpLBUUID,
	})
	fexec.AddFakeCmd(&ovntest.ExpectedCmd{
		Cmd:    "ovn-nbctl --timeout=15 -- create load_balancer external_ids:UDP_lb_gateway_router=" + gwRouterPrefix + nodeName + " protocol=udp",
		Output: udpLBUUID,
	})
	fexec.AddFakeCmd(&ovntest.ExpectedCmd{
		Cmd:    "ovn-nbctl --timeout=15 -- create load_balancer external_ids:SCTP_lb_gateway_router=" + gwRouterPrefix + nodeName + " protocol=sctp",
		Output: sctpLBUUID,
	})
	fexec.AddFakeCmdsNoOutputNoError([]string{
		"ovn-nbctl --timeout=15 set logical_router " + gwRouterPrefix + nodeName + " load_balancer=" + tcpLBUUID +
			"," + udpLBUUID + "," + sctpLBUUID,
	})
}

func addGetPortAddressesCmds(fexec *ovntest.FakeExec, nodeName, hybMAC, hybIP string) {
	fexec.AddFakeCmd(&ovntest.ExpectedCmd{
		Cmd: "ovn-nbctl --timeout=15 get logical_switch_port int-" + nodeName + " dynamic_addresses addresses",
		// hybrid overlay ports have static addresses
		Output: "[]\n[" + hybMAC + " " + hybIP + "]\n",
	})
}

var _ = Describe("Master Operations", func() {
	var app *cli.App

	BeforeEach(func() {
		// Restore global default values before each testcase
		config.PrepareTestConfig()

		app = cli.NewApp()
		app.Name = "test"
		app.Flags = config.Flags
	})

	It("creates logical network elements for a 2-node cluster", func() {
		const (
			clusterIPNet string = "10.1.0.0"
			clusterCIDR  string = clusterIPNet + "/16"
		)

		app.Action = func(ctx *cli.Context) error {
			const (
				nodeName    string = "node1"
				nodeSubnet  string = "10.1.0.0/24"
				clusterCIDR string = "10.1.0.0/16"
				nextHop     string = "10.1.0.2"
				mgmtMAC     string = "01:02:03:04:05:06"
				hybMAC      string = "02:03:04:05:06:07"
				hybIP       string = "10.1.0.3"
			)

			fexec, tcpLBUUID, udpLBUUID, sctpLBUUID := defaultFakeExec(nodeSubnet, nodeName, true)
			cleanupGateway(fexec, nodeName, nodeSubnet, clusterCIDR, nextHop)
			addGetPortAddressesCmds(fexec, nodeName, hybMAC, hybIP)

			testNode := v1.Node{ObjectMeta: metav1.ObjectMeta{
				Name: nodeName,
			}}

			fakeClient := fake.NewSimpleClientset(&v1.NodeList{
				Items: []v1.Node{testNode},
			})

			err := util.SetExec(fexec)
			Expect(err).NotTo(HaveOccurred())

			_, err = config.InitConfig(ctx, fexec, nil)
			Expect(err).NotTo(HaveOccurred())

			nodeAnnotator := kube.NewNodeAnnotator(&kube.Kube{fakeClient}, &testNode)
			err = util.SetL3GatewayConfig(nodeAnnotator, &util.L3GatewayConfig{Mode: config.GatewayModeDisabled})
			Expect(err).NotTo(HaveOccurred())
			err = util.SetNodeManagementPortMACAddress(nodeAnnotator, ovntest.MustParseMAC(mgmtMAC))
			Expect(err).NotTo(HaveOccurred())
			err = nodeAnnotator.Run()
			Expect(err).NotTo(HaveOccurred())

			stopChan := make(chan struct{})
			f, err := factory.NewWatchFactory(fakeClient, stopChan)
			Expect(err).NotTo(HaveOccurred())
			defer close(stopChan)

			clusterController := NewOvnController(fakeClient, f, stopChan)
			Expect(clusterController).NotTo(BeNil())
			clusterController.TCPLoadBalancerUUID = tcpLBUUID
			clusterController.UDPLoadBalancerUUID = udpLBUUID
			clusterController.SCTPLoadBalancerUUID = sctpLBUUID

			err = clusterController.StartClusterMaster("master")
			Expect(err).NotTo(HaveOccurred())

			err = clusterController.WatchNodes()
			Expect(err).NotTo(HaveOccurred())

			Eventually(fexec.CalledMatchesExpected, 2).Should(BeTrue(), fexec.ErrorDesc)
			updatedNode, err := fakeClient.CoreV1().Nodes().Get(nodeName, metav1.GetOptions{})
			Expect(err).NotTo(HaveOccurred())

			subnetFromAnnotation, err := util.ParseNodeHostSubnetAnnotation(updatedNode)
			Expect(err).NotTo(HaveOccurred())
			Expect(subnetFromAnnotation.String()).To(Equal(nodeSubnet))

			macFromAnnotation, err := util.ParseNodeManagementPortMACAddress(updatedNode)
			Expect(err).NotTo(HaveOccurred())
			Expect(macFromAnnotation.String()).To(Equal(mgmtMAC))

			Eventually(fexec.CalledMatchesExpected, 2).Should(BeTrue(), fexec.ErrorDesc)
			return nil
		}

		err := app.Run([]string{
			app.Name,
			"-cluster-subnets=" + clusterCIDR,
			"-enable-multicast",
			"-enable-hybrid-overlay",
		})
		Expect(err).NotTo(HaveOccurred())
	})

	It("works without SCTP support", func() {
		const (
			clusterIPNet string = "10.1.0.0"
			clusterCIDR  string = clusterIPNet + "/16"
		)

		app.Action = func(ctx *cli.Context) error {
			const (
				nodeName    string = "node1"
				nodeSubnet  string = "10.1.0.0/24"
				clusterCIDR string = "10.1.0.0/16"
				nextHop     string = "10.1.0.2"
				mgmtMAC     string = "01:02:03:04:05:06"
				hybMAC      string = "02:03:04:05:06:07"
				hybIP       string = "10.1.0.3"
			)

			fexec, tcpLBUUID, udpLBUUID, _ := defaultFakeExec(nodeSubnet, nodeName, false)
			cleanupGateway(fexec, nodeName, nodeSubnet, clusterCIDR, nextHop)
			addGetPortAddressesCmds(fexec, nodeName, hybMAC, hybIP)

			testNode := v1.Node{ObjectMeta: metav1.ObjectMeta{
				Name: nodeName,
			}}

			fakeClient := fake.NewSimpleClientset(&v1.NodeList{
				Items: []v1.Node{testNode},
			})

			err := util.SetExec(fexec)
			Expect(err).NotTo(HaveOccurred())

			_, err = config.InitConfig(ctx, fexec, nil)
			Expect(err).NotTo(HaveOccurred())

			nodeAnnotator := kube.NewNodeAnnotator(&kube.Kube{fakeClient}, &testNode)
			err = util.SetL3GatewayConfig(nodeAnnotator, &util.L3GatewayConfig{Mode: config.GatewayModeDisabled})
			Expect(err).NotTo(HaveOccurred())
			err = util.SetNodeManagementPortMACAddress(nodeAnnotator, ovntest.MustParseMAC(mgmtMAC))
			Expect(err).NotTo(HaveOccurred())
			err = nodeAnnotator.Run()
			Expect(err).NotTo(HaveOccurred())

			stopChan := make(chan struct{})
			f, err := factory.NewWatchFactory(fakeClient, stopChan)
			Expect(err).NotTo(HaveOccurred())
			defer close(stopChan)

			clusterController := NewOvnController(fakeClient, f, stopChan)
			Expect(clusterController).NotTo(BeNil())
			clusterController.TCPLoadBalancerUUID = tcpLBUUID
			clusterController.UDPLoadBalancerUUID = udpLBUUID
			clusterController.SCTPLoadBalancerUUID = ""

			err = clusterController.StartClusterMaster("master")
			Expect(err).NotTo(HaveOccurred())

			err = clusterController.WatchNodes()
			Expect(err).NotTo(HaveOccurred())

			Eventually(fexec.CalledMatchesExpected, 2).Should(BeTrue(), fexec.ErrorDesc)
			updatedNode, err := fakeClient.CoreV1().Nodes().Get(nodeName, metav1.GetOptions{})
			Expect(err).NotTo(HaveOccurred())

			subnetFromAnnotation, err := util.ParseNodeHostSubnetAnnotation(updatedNode)
			Expect(err).NotTo(HaveOccurred())
			Expect(subnetFromAnnotation.String()).To(Equal(nodeSubnet))

			macFromAnnotation, err := util.ParseNodeManagementPortMACAddress(updatedNode)
			Expect(err).NotTo(HaveOccurred())
			Expect(macFromAnnotation.String()).To(Equal(mgmtMAC))

			Eventually(fexec.CalledMatchesExpected, 2).Should(BeTrue(), fexec.ErrorDesc)
			return nil
		}

		err := app.Run([]string{
			app.Name,
			"-cluster-subnets=" + clusterCIDR,
			"-enable-multicast",
			"-enable-hybrid-overlay",
		})
		Expect(err).NotTo(HaveOccurred())
	})

	It("does not allocate a hostsubnet for a node that already has one", func() {
		const (
			clusterIPNet string = "10.1.0.0"
			clusterCIDR  string = clusterIPNet + "/16"
		)

		app.Action = func(ctx *cli.Context) error {
			const (
				nodeName    string = "node1"
				nodeSubnet  string = "10.1.3.0/24"
				clusterCIDR string = "10.1.0.0/16"
				nextHop     string = "10.1.3.2"
				mgmtMAC     string = "01:02:03:04:05:06"
				hybMAC      string = "02:03:04:05:06:07"
				hybIP       string = "10.1.0.3"
			)

			testNode := v1.Node{ObjectMeta: metav1.ObjectMeta{
				Name: nodeName,
			}}

			fakeClient := fake.NewSimpleClientset(&v1.NodeList{
				Items: []v1.Node{testNode},
			})

			fexec, tcpLBUUID, udpLBUUID, sctpLBUUID := defaultFakeExec(nodeSubnet, nodeName, true)
			err := util.SetExec(fexec)
			Expect(err).NotTo(HaveOccurred())
			cleanupGateway(fexec, nodeName, nodeSubnet, clusterCIDR, nextHop)
			addGetPortAddressesCmds(fexec, nodeName, hybMAC, hybIP)

			_, err = config.InitConfig(ctx, fexec, nil)
			Expect(err).NotTo(HaveOccurred())

			nodeAnnotator := kube.NewNodeAnnotator(&kube.Kube{fakeClient}, &testNode)
			err = util.SetL3GatewayConfig(nodeAnnotator, &util.L3GatewayConfig{Mode: config.GatewayModeDisabled})
			Expect(err).NotTo(HaveOccurred())
			err = util.SetNodeManagementPortMACAddress(nodeAnnotator, ovntest.MustParseMAC(mgmtMAC))
			Expect(err).NotTo(HaveOccurred())
			err = util.SetNodeHostSubnetAnnotation(nodeAnnotator, ovntest.MustParseIPNet(nodeSubnet))
			Expect(err).NotTo(HaveOccurred())
			err = nodeAnnotator.Run()
			Expect(err).NotTo(HaveOccurred())

			stopChan := make(chan struct{})
			f, err := factory.NewWatchFactory(fakeClient, stopChan)
			Expect(err).NotTo(HaveOccurred())
			defer close(stopChan)

			clusterController := NewOvnController(fakeClient, f, stopChan)
			Expect(clusterController).NotTo(BeNil())
			clusterController.TCPLoadBalancerUUID = tcpLBUUID
			clusterController.UDPLoadBalancerUUID = udpLBUUID
			clusterController.SCTPLoadBalancerUUID = sctpLBUUID

			err = clusterController.StartClusterMaster("master")
			Expect(err).NotTo(HaveOccurred())

			err = clusterController.WatchNodes()
			Expect(err).NotTo(HaveOccurred())

			Eventually(fexec.CalledMatchesExpected, 2).Should(BeTrue(), fexec.ErrorDesc)
			updatedNode, err := fakeClient.CoreV1().Nodes().Get(nodeName, metav1.GetOptions{})
			Expect(err).NotTo(HaveOccurred())

			subnetFromAnnotation, err := util.ParseNodeHostSubnetAnnotation(updatedNode)
			Expect(err).NotTo(HaveOccurred())
			Expect(subnetFromAnnotation.String()).To(Equal(nodeSubnet))

			macFromAnnotation, err := util.ParseNodeManagementPortMACAddress(updatedNode)
			Expect(err).NotTo(HaveOccurred())
			Expect(macFromAnnotation.String()).To(Equal(mgmtMAC))

			Eventually(fexec.CalledMatchesExpected, 2).Should(BeTrue(), fexec.ErrorDesc)
			return nil
		}

		err := app.Run([]string{
			app.Name,
			"-cluster-subnets=" + clusterCIDR,
			"-enable-multicast",
			"-enable-hybrid-overlay",
		})
		Expect(err).NotTo(HaveOccurred())
	})

	It("removes deleted nodes from the OVN database", func() {
		app.Action = func(ctx *cli.Context) error {
			const (
				tcpLBUUID         string = "1a3dfc82-2749-4931-9190-c30e7c0ecea3"
				udpLBUUID         string = "6d3142fc-53e8-4ac1-88e6-46094a5a9957"
				sctpLBUUID        string = "0514c521-a120-4756-aec6-883fe5db7139"
				node1Name         string = "openshift-node-1"
				node1Subnet       string = "10.128.0.0/24"
				node1RouteUUID    string = "0cac12cf-3e0f-4682-b028-5ea2e0001962"
				masterName        string = "openshift-master-node"
				masterSubnet      string = "10.128.2.0/24"
				masterGWCIDR      string = "10.128.2.1/24"
				masterMgmtPortIP  string = "10.128.2.2"
				lrpMAC            string = "0a:58:0a:80:02:01"
				masterMgmtPortMAC string = "00:00:00:55:66:77"
			)

			fexec := ovntest.NewFakeExec()
			fexec.AddFakeCmdsNoOutputNoError([]string{
				"ovn-sbctl --timeout=15 --data=bare --no-heading --columns=name,hostname --format=json list Chassis",
			})
			fexec.AddFakeCmd(&ovntest.ExpectedCmd{
				Cmd: "ovn-nbctl --timeout=15 --data=bare --no-heading --columns=name,other-config find logical_switch other-config:subnet!=_",
				// Return two nodes
				Output: fmt.Sprintf(`%s
subnet=%s

%s
subnet=%s
`, node1Name, node1Subnet, masterName, masterSubnet),
			})

			// Expect the code to delete node1 which no longer exists in Kubernetes API
			fexec.AddFakeCmdsNoOutputNoError([]string{
				"ovn-nbctl --timeout=15 --if-exist ls-del " + node1Name,
				"ovn-nbctl --timeout=15 --if-exist lrp-del rtos-" + node1Name,
			})
			fexec.AddFakeCmd(&ovntest.ExpectedCmd{
				Cmd:    "ovn-nbctl --timeout=15 --if-exist get logical_router_port rtoj-" + gwRouterPrefix + node1Name + " networks",
				Output: "[\"100.64.0.1/29\"]",
			})
			fexec.AddFakeCmd(&ovntest.ExpectedCmd{
				Cmd:    "ovn-nbctl --timeout=15 --data=bare --no-heading --columns=_uuid find logical_router_static_route nexthop=\"100.64.0.1\"",
				Output: node1RouteUUID,
			})
			fexec.AddFakeCmdsNoOutputNoError([]string{
<<<<<<< HEAD
				"ovn-nbctl --timeout=15 --if-exists remove logical_router " + clusterRouter + " static_routes " + node1RouteUUID,
				"ovn-nbctl --timeout=15 --if-exist ls-del " + util.JoinSwitchPrefix + node1Name,
				"ovn-nbctl --timeout=15 --if-exist lr-del " + util.GWRouterPrefix + node1Name,
				"ovn-nbctl --timeout=15 --if-exist ls-del " + util.ExternalSwitchPrefix + node1Name,
=======
				"ovn-nbctl --timeout=15 --if-exists remove logical_router " + ovnClusterRouter + " static_routes " + node1RouteUUID,
			})
			fexec.AddFakeCmd(&ovntest.ExpectedCmd{
				Cmd:    "ovn-nbctl --timeout=15 --data=bare --no-heading --columns=_uuid find logical_router_static_route nexthop=\"10.128.0.2\"",
				Output: node1mgtRouteUUID,
			})
			fexec.AddFakeCmdsNoOutputNoError([]string{
				"ovn-nbctl --timeout=15 --if-exists remove logical_router " + ovnClusterRouter + " static_routes " + node1mgtRouteUUID,
			})
			fexec.AddFakeCmdsNoOutputNoError([]string{
				"ovn-nbctl --timeout=15 --if-exist ls-del " + joinSwitchPrefix + node1Name,
				"ovn-nbctl --timeout=15 --if-exist lr-del " + gwRouterPrefix + node1Name,
				"ovn-nbctl --timeout=15 --if-exist ls-del " + externalSwitchPrefix + node1Name,
>>>>>>> 964b84cd
				"ovn-nbctl --timeout=15 --if-exist lrp-del dtoj-" + node1Name,
			})
			fexec.AddFakeCmd(&ovntest.ExpectedCmd{
				Cmd:    "ovn-nbctl --timeout=15 --data=bare --no-heading --columns=_uuid find load_balancer external_ids:TCP_lb_gateway_router=" + gwRouterPrefix + node1Name,
				Output: "",
			})
			fexec.AddFakeCmd(&ovntest.ExpectedCmd{
				Cmd:    "ovn-nbctl --timeout=15 --data=bare --no-heading --columns=_uuid find load_balancer external_ids:UDP_lb_gateway_router=" + gwRouterPrefix + node1Name,
				Output: "",
			})
			fexec.AddFakeCmd(&ovntest.ExpectedCmd{
				Cmd:    "ovn-nbctl --timeout=15 --data=bare --no-heading --columns=_uuid find load_balancer external_ids:SCTP_lb_gateway_router=" + gwRouterPrefix + node1Name,
				Output: "",
			})

			deleteLocalOnlyGatewayTest(fexec, node1Name, clusterRouter)
			fexec.AddFakeCmdsNoOutputNoError([]string{
				"ovn-sbctl --timeout=15 --data=bare --no-heading --columns=name find Chassis hostname=" + node1Name,
			})

			// Expect the code to re-add the master (which still exists)
			// when the factory watch begins and enumerates all existing
			// Kubernetes API nodes
			fexec.AddFakeCmdsNoOutputNoError([]string{
				"ovn-nbctl --timeout=15 --if-exists lrp-del rtos-" + masterName + " -- lrp-add ovn_cluster_router rtos-" + masterName + " " + lrpMAC + " " + masterGWCIDR,
				"ovn-nbctl --timeout=15 -- --may-exist ls-add " + masterName + " -- set logical_switch " + masterName + " other-config:subnet=" + masterSubnet + " other-config:exclude_ips=" + masterMgmtPortIP,
				"ovn-nbctl --timeout=15 -- --may-exist lsp-add " + masterName + " stor-" + masterName + " -- set logical_switch_port stor-" + masterName + " type=router options:router-port=rtos-" + masterName + " addresses=\"" + lrpMAC + "\"",
				"ovn-nbctl --timeout=15 set logical_switch " + masterName + " load_balancer=" + tcpLBUUID,
				"ovn-nbctl --timeout=15 add logical_switch " + masterName + " load_balancer " + udpLBUUID,
				"ovn-nbctl --timeout=15 add logical_switch " + masterName + " load_balancer " + sctpLBUUID,
				"ovn-nbctl --timeout=15 -- --may-exist lsp-add " + masterName + " k8s-" + masterName + " -- lsp-set-addresses " + "k8s-" + masterName + " " + masterMgmtPortMAC + " " + masterMgmtPortIP,
				"ovn-nbctl --timeout=15 --may-exist acl-add " + masterName + " to-lport 1001 ip4.src==" + masterMgmtPortIP + " allow-related",
			})
			fexec.AddFakeCmd(&ovntest.ExpectedCmd{
				Cmd:    "ovn-nbctl --timeout=15 lsp-list " + masterName,
				Output: "29df5ce5-2802-4ee5-891f-4fb27ca776e9 (k8s-" + masterName + ")",
			})
			fexec.AddFakeCmdsNoOutputNoError([]string{
				"ovn-nbctl --timeout=15 -- --if-exists remove logical_switch " + masterName + " other-config exclude_ips",
			})

			cleanupGateway(fexec, masterName, masterSubnet, masterGWCIDR, masterMgmtPortIP)

			masterNode := v1.Node{
				ObjectMeta: metav1.ObjectMeta{
					Name: masterName,
				},
				Spec: v1.NodeSpec{
					ProviderID: "gce://openshift-gce-devel-ci/us-east1-b/ci-op-tbtpp-m-0",
				},
				Status: v1.NodeStatus{
					Conditions: []v1.NodeCondition{
						{
							Type:               v1.NodeNetworkUnavailable,
							Status:             v1.ConditionTrue,
							Reason:             "NoRouteCreated",
							Message:            "Node created without a route",
							LastTransitionTime: metav1.Now(),
						},
					},
				},
			}
			fakeClient := fake.NewSimpleClientset(&v1.NodeList{
				Items: []v1.Node{masterNode},
			})

			err := util.SetExec(fexec)
			Expect(err).NotTo(HaveOccurred())

			_, err = config.InitConfig(ctx, fexec, nil)
			Expect(err).NotTo(HaveOccurred())

			nodeAnnotator := kube.NewNodeAnnotator(&kube.Kube{fakeClient}, &masterNode)
			err = util.SetL3GatewayConfig(nodeAnnotator, &util.L3GatewayConfig{Mode: config.GatewayModeDisabled})
			Expect(err).NotTo(HaveOccurred())
			err = util.SetNodeManagementPortMACAddress(nodeAnnotator, ovntest.MustParseMAC(masterMgmtPortMAC))
			Expect(err).NotTo(HaveOccurred())
			err = util.SetNodeHostSubnetAnnotation(nodeAnnotator, ovntest.MustParseIPNet(masterSubnet))
			Expect(err).NotTo(HaveOccurred())
			err = nodeAnnotator.Run()
			Expect(err).NotTo(HaveOccurred())

			stopChan := make(chan struct{})
			f, err := factory.NewWatchFactory(fakeClient, stopChan)
			Expect(err).NotTo(HaveOccurred())
			defer close(stopChan)

			clusterController := NewOvnController(fakeClient, f, stopChan)
			Expect(clusterController).NotTo(BeNil())
			clusterController.TCPLoadBalancerUUID = tcpLBUUID
			clusterController.UDPLoadBalancerUUID = udpLBUUID
			clusterController.SCTPLoadBalancerUUID = sctpLBUUID
			clusterController.SCTPSupport = true
			_ = clusterController.joinSubnetAllocator.AddNetworkRange(ovntest.MustParseIPNet("100.64.0.0/16"), 3)

			// Let the real code run and ensure OVN database sync
			err = clusterController.WatchNodes()
			Expect(err).NotTo(HaveOccurred())

			Expect(fexec.CalledMatchesExpected()).To(BeTrue(), fexec.ErrorDesc)

			node, err := fakeClient.CoreV1().Nodes().Get(masterNode.Name, metav1.GetOptions{})
			Expect(err).NotTo(HaveOccurred())
			Expect(len(node.Status.Conditions)).To(BeIdenticalTo(1))
			Expect(node.Status.Conditions[0].Message).To(BeIdenticalTo("ovn-kube cleared kubelet-set NoRouteCreated"))

			return nil
		}

		err := app.Run([]string{app.Name})
		Expect(err).NotTo(HaveOccurred())
	})
})

func localGatewayInitTest(fexec *ovntest.FakeExec, nodeName, nodeIP, clusterCIDR, clusterRouter, systemID, localIfaceID, localBrLocalnetMAC string) {
	const (
		lrpMAC  string = "0a:58:64:40:00:03"
		lrpIP   string = "100.64.0.3"
		drLrpIP string = "100.64.0.2"
	)

	var localLocalnetGatewayIP, localLocalnetGatewayNextHop net.IP
	var localLocalnetGatewayIPMask net.IPMask
	if utilnet.IsIPv6CIDRString(clusterCIDR) {
		localLocalnetGatewayIP = net.ParseIP(util.V6LocalnetGatewayIP)
		localLocalnetGatewayNextHop = net.ParseIP(util.V6LocalnetGatewayNextHop)
		localLocalnetGatewayIPMask = net.CIDRMask(util.V6LocalnetGatewaySubnetPrefix, 128)
	} else {
		localLocalnetGatewayIP = net.ParseIP(util.V4LocalnetGatewayIP)
		localLocalnetGatewayNextHop = net.ParseIP(util.V4LocalnetGatewayNextHop)
		localLocalnetGatewayIPMask = net.CIDRMask(util.V4LocalnetGatewaySubnetPrefix, 32)
	}
	localLocalnetGatewayIPCIDR := &net.IPNet{IP: localLocalnetGatewayIP, Mask: localLocalnetGatewayIPMask}
	localGwRouter := util.GWRouterPrefix + "local_" + nodeName
	joinSwitch := util.JoinSwitchPrefix + nodeName
	fexec.AddFakeCmdsNoOutputNoError([]string{
		"ovn-nbctl --timeout=15 -- --may-exist lr-add " + localGwRouter + " -- set logical_router " + localGwRouter + " options:chassis=" + systemID + " external_ids:physical_ip=" + localLocalnetGatewayIP.String(),
		"ovn-nbctl --timeout=15 -- --may-exist lsp-add " + joinSwitch + " jtor-" + localGwRouter + " -- set logical_switch_port jtor-" + localGwRouter + " type=router options:router-port=rtoj-" + localGwRouter + " addresses=router",
		"ovn-nbctl --timeout=15 --if-exists lrp-del rtoj-" + localGwRouter + " -- lrp-add " + localGwRouter + " rtoj-" + localGwRouter + " " + lrpMAC + " " + lrpIP + "/29",
	})
	fexec.AddFakeCmdsNoOutputNoError([]string{
		"ovn-nbctl --timeout=15 --may-exist lr-route-add " + localGwRouter + " " + clusterCIDR + " " + drLrpIP,
		"ovn-nbctl --timeout=15 --may-exist lr-route-add " + clusterRouter + " " + nodeIP + "/32 " + lrpIP,
	})
	fexec.AddFakeCmdsNoOutputNoError([]string{
		"ovn-nbctl --timeout=15 --may-exist ls-add ext_local_" + nodeName,
	})
	fexec.AddFakeCmdsNoOutputNoError([]string{
		"ovn-nbctl --timeout=15 -- --may-exist lsp-add ext_local_" + nodeName + " " + localIfaceID + " -- lsp-set-addresses " + localIfaceID + " unknown -- lsp-set-type " + localIfaceID + " localnet -- lsp-set-options " + localIfaceID + " network_name=" + util.LocalNetworkName,
		"ovn-nbctl --timeout=15 -- --if-exists lrp-del rtoe-" + localGwRouter + " -- lrp-add " + localGwRouter + " rtoe-" + localGwRouter + " " + localBrLocalnetMAC + " " + localLocalnetGatewayIPCIDR.String() + " -- set logical_router_port rtoe-" + localGwRouter + " external-ids:gateway-physical-ip=yes",
		"ovn-nbctl --timeout=15 -- --may-exist lsp-add ext_local_" + nodeName + " etor-" + localGwRouter + " -- set logical_switch_port etor-" + localGwRouter + " type=router options:router-port=rtoe-" + localGwRouter + " addresses=\"" + localBrLocalnetMAC + "\"",
		"ovn-nbctl --timeout=15 --may-exist lr-route-add " + localGwRouter + " 0.0.0.0/0 " + localLocalnetGatewayNextHop.String() + " rtoe-" + localGwRouter,
		"ovn-nbctl --timeout=15 --may-exist lr-nat-add " + localGwRouter + " snat " + localLocalnetGatewayIP.String() + " " + clusterCIDR,
	})
}

var _ = Describe("Gateway Init Operations", func() {
	var app *cli.App

	const (
		clusterIPNet string = "10.1.0.0"
		clusterCIDR  string = clusterIPNet + "/16"
	)

	BeforeEach(func() {
		// Restore global default values before each testcase
		config.PrepareTestConfig()

		app = cli.NewApp()
		app.Name = "test"
		app.Flags = config.Flags
	})

	It("sets up a localnet gateway", func() {
		app.Action = func(ctx *cli.Context) error {
			const (
				nodeName               string = "node1"
				nodeLRPMAC             string = "0a:58:0a:01:01:01"
				joinSubnet             string = "100.64.0.0/29"
				lrpMAC                 string = "0a:58:64:40:00:01"
				lrpIP                  string = "100.64.0.1"
				drLrpMAC               string = "0a:58:64:40:00:02"
				drLrpIP                string = "100.64.0.2"
				brLocalnetMAC          string = "11:22:33:44:55:66"
				systemID               string = "cb9ec8fa-b409-4ef3-9f42-d9283c47aac6"
				tcpLBUUID              string = "d2e858b2-cb5a-441b-a670-ed450f79a91f"
				udpLBUUID              string = "12832f14-eb0f-44d4-b8db-4cccbc73c792"
				sctpLBUUID             string = "0514c521-a120-4756-aec6-883fe5db7139"
				nodeSubnet             string = "10.1.1.0/24"
				nextHop                string = "10.1.1.2"
				gwRouter               string = gwRouterPrefix + nodeName
				clusterIPNet           string = "10.1.0.0"
				clusterCIDR            string = clusterIPNet + "/16"
				localnetGatewayIP      string = "169.254.33.2/24"
				localnetGatewayNextHop string = "169.254.33.1"
				localnetBridgeName     string = "br-local"
				masterGWCIDR           string = "10.1.1.1/24"
				masterMgmtPortIP       string = "10.1.1.2"
				node1RouteUUID         string = "0cac12cf-3e0f-4682-b028-5ea2e0001962"
				node1mgtRouteUUID      string = "0cac12cf-3e0f-4682-b028-5ea2e0001963"
			)

			testNode := v1.Node{ObjectMeta: metav1.ObjectMeta{
				Name: nodeName,
			}}

			fakeClient := fake.NewSimpleClientset(&v1.NodeList{
				Items: []v1.Node{testNode},
			})

			fexec := ovntest.NewFakeExec()
			err := util.SetExec(fexec)
			Expect(err).NotTo(HaveOccurred())

			_, err = config.InitConfig(ctx, fexec, nil)
			Expect(err).NotTo(HaveOccurred())

			nodeAnnotator := kube.NewNodeAnnotator(&kube.Kube{fakeClient}, &testNode)
			ifaceID := localnetBridgeName + "_" + nodeName
			err = util.SetL3GatewayConfig(nodeAnnotator, &util.L3GatewayConfig{
				Mode:           config.GatewayModeLocal,
				ChassisID:      systemID,
				InterfaceID:    ifaceID,
				MACAddress:     ovntest.MustParseMAC(brLocalnetMAC),
				IPAddresses:    []*net.IPNet{ovntest.MustParseIPNet(localnetGatewayIP)},
				NextHops:       []net.IP{ovntest.MustParseIP(localnetGatewayNextHop)},
				NodePortEnable: true,
			})
			Expect(err).NotTo(HaveOccurred())
			err = util.SetNodeManagementPortMACAddress(nodeAnnotator, ovntest.MustParseMAC(brLocalnetMAC))
			Expect(err).NotTo(HaveOccurred())
			err = util.SetNodeHostSubnetAnnotation(nodeAnnotator, ovntest.MustParseIPNet(nodeSubnet))
			Expect(err).NotTo(HaveOccurred())
			err = util.SetNodeJoinSubnetAnnotation(nodeAnnotator, ovntest.MustParseIPNet(joinSubnet))
			Expect(err).NotTo(HaveOccurred())
			err = nodeAnnotator.Run()
			Expect(err).NotTo(HaveOccurred())

			updatedNode, err := fakeClient.CoreV1().Nodes().Get(testNode.Name, metav1.GetOptions{})
			Expect(err).NotTo(HaveOccurred())
			l3GatewayConfig, err := util.ParseNodeL3GatewayAnnotation(updatedNode)
			Expect(err).NotTo(HaveOccurred())

			fexec.AddFakeCmdsNoOutputNoError([]string{
				"ovn-sbctl --timeout=15 --data=bare --no-heading --columns=name,hostname --format=json list Chassis",
				"ovn-nbctl --timeout=15 --data=bare --no-heading --columns=name,other-config find logical_switch other-config:subnet!=_",
			})

			fexec.AddFakeCmdsNoOutputNoError([]string{
				"ovn-nbctl --timeout=15 --if-exists lrp-del rtos-" + nodeName + " -- lrp-add ovn_cluster_router rtos-" + nodeName + " " + nodeLRPMAC + " " + masterGWCIDR,
				"ovn-nbctl --timeout=15 -- --may-exist ls-add " + nodeName + " -- set logical_switch " + nodeName + " other-config:subnet=" + nodeSubnet + " other-config:exclude_ips=" + masterMgmtPortIP,
				"ovn-nbctl --timeout=15 -- --may-exist lsp-add " + nodeName + " stor-" + nodeName + " -- set logical_switch_port stor-" + nodeName + " type=router options:router-port=rtos-" + nodeName + " addresses=\"" + nodeLRPMAC + "\"",
				"ovn-nbctl --timeout=15 set logical_switch " + nodeName + " load_balancer=" + tcpLBUUID,
				"ovn-nbctl --timeout=15 add logical_switch " + nodeName + " load_balancer " + udpLBUUID,
				"ovn-nbctl --timeout=15 add logical_switch " + nodeName + " load_balancer " + sctpLBUUID,
				"ovn-nbctl --timeout=15 -- --may-exist lsp-add " + nodeName + " k8s-" + nodeName + " -- lsp-set-addresses " + "k8s-" + nodeName + " " + brLocalnetMAC + " " + masterMgmtPortIP,
				"ovn-nbctl --timeout=15 --may-exist acl-add " + nodeName + " to-lport 1001 ip4.src==" + masterMgmtPortIP + " allow-related",
			})
			fexec.AddFakeCmd(&ovntest.ExpectedCmd{
				Cmd:    "ovn-nbctl --timeout=15 lsp-list " + nodeName,
				Output: "29df5ce5-2802-4ee5-891f-4fb27ca776e9 (k8s-" + nodeName + ")",
			})
			joinSwitch := joinSwitchPrefix + nodeName
			fexec.AddFakeCmdsNoOutputNoError([]string{
				"ovn-nbctl --timeout=15 -- --if-exists remove logical_switch " + nodeName + " other-config exclude_ips",
				"ovn-nbctl --timeout=15 -- --may-exist lr-add " + gwRouter + " -- set logical_router " + gwRouter + " options:chassis=" + systemID + " external_ids:physical_ip=169.254.33.2 external_ids:physical_ips=169.254.33.2",
				"ovn-nbctl --timeout=15 -- --may-exist ls-add " + joinSwitch,
				"ovn-nbctl --timeout=15 -- --may-exist lsp-add " + joinSwitch + " jtor-" + gwRouter + " -- set logical_switch_port jtor-" + gwRouter + " type=router options:router-port=rtoj-" + gwRouter + " addresses=router",
<<<<<<< HEAD
				"ovn-nbctl --timeout=15 --if-exists lrp-del rtoj-" + gwRouter + " -- lrp-add " + gwRouter + " rtoj-" + gwRouter + " " + lrpMAC + " " + lrpIP + "/29",
				"ovn-nbctl --timeout=15 -- --may-exist lsp-add " + joinSwitch + " jtod-" + nodeName + " -- set logical_switch_port jtod-" + nodeName + " type=router options:router-port=dtoj-" + nodeName + " addresses=router",
				"ovn-nbctl --timeout=15 --if-exists lrp-del dtoj-" + nodeName + " -- lrp-add " + clusterRouter + " dtoj-" + nodeName + " " + drLrpMAC + " " + drLrpIP + "/29",
=======
				"ovn-nbctl --timeout=15 -- --if-exists lrp-del rtoj-" + gwRouter + " -- lrp-add " + gwRouter + " rtoj-" + gwRouter + " " + lrpMAC + " " + lrpIP + "/29",
				"ovn-nbctl --timeout=15 -- --may-exist lsp-add " + joinSwitch + " jtod-" + nodeName + " -- set logical_switch_port jtod-" + nodeName + " type=router options:router-port=dtoj-" + nodeName + " addresses=router",
				"ovn-nbctl --timeout=15 -- --if-exists lrp-del dtoj-" + nodeName + " -- lrp-add " + ovnClusterRouter + " dtoj-" + nodeName + " " + drLrpMAC + " " + drLrpIP + "/29",
>>>>>>> 964b84cd
			})
			fexec.AddFakeCmdsNoOutputNoError([]string{
				"ovn-nbctl --timeout=15 set logical_router " + gwRouter + " options:lb_force_snat_ip=" + lrpIP,
				"ovn-nbctl --timeout=15 --may-exist lr-route-add " + gwRouter + " " + clusterCIDR + " " + drLrpIP,
			})
			addNodeportLBs(fexec, nodeName, tcpLBUUID, udpLBUUID, sctpLBUUID)
			fexec.AddFakeCmdsNoOutputNoError([]string{
				"ovn-nbctl --timeout=15 --may-exist ls-add " + externalSwitchPrefix + nodeName,
			})
			fexec.AddFakeCmdsNoOutputNoError([]string{
				"ovn-nbctl --timeout=15 -- --may-exist lsp-add " + externalSwitchPrefix + nodeName + " br-local_" + nodeName + " -- lsp-set-addresses br-local_" + nodeName + " unknown -- lsp-set-type br-local_" + nodeName + " localnet -- lsp-set-options br-local_" + nodeName + " network_name=" + util.PhysicalNetworkName,
				"ovn-nbctl --timeout=15 -- --if-exists lrp-del rtoe-" + gwRouter + " -- lrp-add " + gwRouter + " rtoe-" + gwRouter + " " + brLocalnetMAC + " 169.254.33.2/24 -- set logical_router_port rtoe-" + gwRouter + " external-ids:gateway-physical-ip=yes",
				"ovn-nbctl --timeout=15 -- --may-exist lsp-add " + externalSwitchPrefix + nodeName + " etor-" + gwRouter + " -- set logical_switch_port etor-" + gwRouter + " type=router options:router-port=rtoe-" + gwRouter + " addresses=\"" + brLocalnetMAC + "\"",
				"ovn-nbctl --timeout=15 --may-exist lr-route-add " + gwRouter + " 0.0.0.0/0 169.254.33.1 rtoe-" + gwRouter,
				"ovn-nbctl --timeout=15 --may-exist --policy=src-ip lr-route-add " + ovnClusterRouter + " " + nodeSubnet + " " + lrpIP,
				"ovn-nbctl --timeout=15 --may-exist lr-nat-add " + gwRouter + " snat 169.254.33.2 " + clusterCIDR,
			})
			fexec.AddFakeCmd(&ovntest.ExpectedCmd{
<<<<<<< HEAD
				Cmd:    "ovn-nbctl --timeout=15 get logical_router " + util.GWRouterPrefix + nodeName + " external_ids:physical_ips",
=======
				Cmd:    "ovn-nbctl --timeout=15 get logical_router " + gwRouterPrefix + nodeName + " external_ids:physical_ips",
>>>>>>> 964b84cd
				Output: "169.254.33.2",
			})
			fexec.AddFakeCmdsNoOutputNoError([]string{
				"ovn-nbctl --timeout=15 -- --may-exist lr-add " + gwRouter + " -- set logical_router " + gwRouter + " options:chassis=" + systemID + " external_ids:physical_ip=169.254.33.2 external_ids:physical_ips=169.254.33.2",
				"ovn-nbctl --timeout=15 -- --may-exist ls-add " + joinSwitch,
				"ovn-nbctl --timeout=15 -- --may-exist lsp-add " + joinSwitch + " jtor-" + gwRouter + " -- set logical_switch_port jtor-" + gwRouter + " type=router options:router-port=rtoj-" + gwRouter + " addresses=router",
<<<<<<< HEAD
				"ovn-nbctl --timeout=15 --if-exists lrp-del rtoj-" + gwRouter + " -- lrp-add " + gwRouter + " rtoj-" + gwRouter + " " + lrpMAC + " " + lrpIP + "/29",
				"ovn-nbctl --timeout=15 -- --may-exist lsp-add " + joinSwitch + " jtod-" + nodeName + " -- set logical_switch_port jtod-" + nodeName + " type=router options:router-port=dtoj-" + nodeName + " addresses=router",
				"ovn-nbctl --timeout=15 --if-exists lrp-del dtoj-" + nodeName + " -- lrp-add " + clusterRouter + " dtoj-" + nodeName + " " + drLrpMAC + " " + drLrpIP + "/29",
=======
				"ovn-nbctl --timeout=15 -- --if-exists lrp-del rtoj-" + gwRouter + " -- lrp-add " + gwRouter + " rtoj-" + gwRouter + " " + lrpMAC + " " + lrpIP + "/29",
				"ovn-nbctl --timeout=15 -- --may-exist lsp-add " + joinSwitch + " jtod-" + nodeName + " -- set logical_switch_port jtod-" + nodeName + " type=router options:router-port=dtoj-" + nodeName + " addresses=router",
				"ovn-nbctl --timeout=15 -- --if-exists lrp-del dtoj-" + nodeName + " -- lrp-add " + ovnClusterRouter + " dtoj-" + nodeName + " " + drLrpMAC + " " + drLrpIP + "/29",
>>>>>>> 964b84cd
			})
			fexec.AddFakeCmdsNoOutputNoError([]string{
				"ovn-nbctl --timeout=15 set logical_router " + gwRouter + " options:lb_force_snat_ip=" + lrpIP,
				"ovn-nbctl --timeout=15 --may-exist lr-route-add " + gwRouter + " " + clusterCIDR + " " + drLrpIP,
			})
			addNodeportLBs(fexec, nodeName, tcpLBUUID, udpLBUUID, sctpLBUUID)
			fexec.AddFakeCmdsNoOutputNoError([]string{
				"ovn-nbctl --timeout=15 --may-exist ls-add " + externalSwitchPrefix + nodeName,
			})
			fexec.AddFakeCmdsNoOutputNoError([]string{
				"ovn-nbctl --timeout=15 -- --may-exist lsp-add " + externalSwitchPrefix + nodeName + " br-local_" + nodeName + " -- lsp-set-addresses br-local_" + nodeName + " unknown -- lsp-set-type br-local_" + nodeName + " localnet -- lsp-set-options br-local_" + nodeName + " network_name=" + util.PhysicalNetworkName,
				"ovn-nbctl --timeout=15 -- --if-exists lrp-del rtoe-" + gwRouter + " -- lrp-add " + gwRouter + " rtoe-" + gwRouter + " " + brLocalnetMAC + " 169.254.33.2/24 -- set logical_router_port rtoe-" + gwRouter + " external-ids:gateway-physical-ip=yes",
				"ovn-nbctl --timeout=15 -- --may-exist lsp-add " + externalSwitchPrefix + nodeName + " etor-" + gwRouter + " -- set logical_switch_port etor-" + gwRouter + " type=router options:router-port=rtoe-" + gwRouter + " addresses=\"" + brLocalnetMAC + "\"",
				"ovn-nbctl --timeout=15 --may-exist lr-route-add " + gwRouter + " 0.0.0.0/0 169.254.33.1 rtoe-" + gwRouter,
				"ovn-nbctl --timeout=15 --may-exist --policy=src-ip lr-route-add " + ovnClusterRouter + " " + nodeSubnet + " " + lrpIP,
				"ovn-nbctl --timeout=15 --may-exist lr-nat-add " + gwRouter + " snat 169.254.33.2 " + clusterCIDR,
			})
			fexec.AddFakeCmd(&ovntest.ExpectedCmd{
<<<<<<< HEAD
				Cmd:    "ovn-nbctl --timeout=15 get logical_router " + util.GWRouterPrefix + nodeName + " external_ids:physical_ips",
=======
				Cmd:    "ovn-nbctl --timeout=15 get logical_router " + gwRouterPrefix + nodeName + " external_ids:physical_ips",
>>>>>>> 964b84cd
				Output: "169.254.33.2",
			})

			stop := make(chan struct{})
			wf, err := factory.NewWatchFactory(fakeClient, stop)
			Expect(err).NotTo(HaveOccurred())
			defer close(stop)

			clusterController := NewOvnController(fakeClient, wf, stop)
			Expect(clusterController).NotTo(BeNil())
			clusterController.TCPLoadBalancerUUID = tcpLBUUID
			clusterController.UDPLoadBalancerUUID = udpLBUUID
			clusterController.SCTPLoadBalancerUUID = sctpLBUUID
			clusterController.SCTPSupport = true
			_ = clusterController.joinSubnetAllocator.AddNetworkRange(ovntest.MustParseIPNet("100.64.0.0/16"), 3)

			// Let the real code run and ensure OVN database sync
			err = clusterController.WatchNodes()
			Expect(err).NotTo(HaveOccurred())

			subnet := ovntest.MustParseIPNet(nodeSubnet)
			err = clusterController.syncGatewayLogicalNetwork(updatedNode, l3GatewayConfig, subnet)
			Expect(err).NotTo(HaveOccurred())

			Expect(fexec.CalledMatchesExpected()).To(BeTrue(), fexec.ErrorDesc)
			return nil
		}

		err := app.Run([]string{
			app.Name,
			"-cluster-subnets=" + clusterCIDR,
			"--init-gateways",
			"--gateway-local",
			"--nodeport",
		})
		Expect(err).NotTo(HaveOccurred())
	})

	It("sets up a shared gateway", func() {
		app.Action = func(ctx *cli.Context) error {
			const (
<<<<<<< HEAD
				nodeName                string = "node1"
				nodeLRPMAC              string = "0a:58:0a:01:01:01"
				joinSubnet              string = "100.64.0.0/29"
				lrpMAC                  string = "0a:58:64:40:00:01"
				lrpIP                   string = "100.64.0.1"
				drLrpMAC                string = "0a:58:64:40:00:02"
				drLrpIP                 string = "100.64.0.2"
				physicalBridgeMAC       string = "11:22:33:44:55:66"
				lrpCIDR                 string = lrpIP + "/16"
				clusterRouter           string = util.OvnClusterRouter
				systemID                string = "cb9ec8fa-b409-4ef3-9f42-d9283c47aac6"
				tcpLBUUID               string = "d2e858b2-cb5a-441b-a670-ed450f79a91f"
				udpLBUUID               string = "12832f14-eb0f-44d4-b8db-4cccbc73c792"
				sctpLBUUID              string = "0514c521-a120-4756-aec6-883fe5db7139"
				nodeSubnet              string = "10.1.1.0/24"
				gwRouter                string = util.GWRouterPrefix + nodeName
				clusterIPNet            string = "10.1.0.0"
				clusterCIDR             string = clusterIPNet + "/16"
				physicalGatewayIPMask   string = "172.16.16.2/24"
				physicalGatewayIP       string = "172.16.16.2"
				physicalGatewayNextHop  string = "172.16.16.1"
				physicalBridgeName      string = "br-eth0"
				nodeGWIP                string = "10.1.1.1/24"
				nodeMgmtPortIP          string = "10.1.1.2"
				nodeMgmtPortMAC         string = "0a:58:0a:01:01:02"
				localBrLocalnetMAC      string = "12:22:33:44:55:66"
				localLocalnetBridgeName string = "br-local"
=======
				nodeName               string = "node1"
				nodeLRPMAC             string = "0a:58:0a:01:01:01"
				joinSubnet             string = "100.64.0.0/29"
				lrpMAC                 string = "0a:58:64:40:00:01"
				lrpIP                  string = "100.64.0.1"
				drLrpMAC               string = "0a:58:64:40:00:02"
				drLrpIP                string = "100.64.0.2"
				physicalBridgeMAC      string = "11:22:33:44:55:66"
				lrpCIDR                string = lrpIP + "/16"
				systemID               string = "cb9ec8fa-b409-4ef3-9f42-d9283c47aac6"
				tcpLBUUID              string = "d2e858b2-cb5a-441b-a670-ed450f79a91f"
				udpLBUUID              string = "12832f14-eb0f-44d4-b8db-4cccbc73c792"
				sctpLBUUID             string = "0514c521-a120-4756-aec6-883fe5db7139"
				nodeSubnet             string = "10.1.1.0/24"
				gwRouter               string = gwRouterPrefix + nodeName
				clusterIPNet           string = "10.1.0.0"
				clusterCIDR            string = clusterIPNet + "/16"
				nodeIPMask             string = "172.16.16.2/32"
				physicalGatewayIPMask  string = "172.16.16.2/24"
				physicalGatewayIP      string = "172.16.16.2"
				physicalGatewayNextHop string = "172.16.16.1"
				physicalBridgeName     string = "br-eth0"
				nodeGWIP               string = "10.1.1.1/24"
				nodeMgmtPortIP         string = "10.1.1.2"
				nodeMgmtPortMAC        string = "0a:58:0a:01:01:02"
>>>>>>> 964b84cd
			)

			testNode := v1.Node{ObjectMeta: metav1.ObjectMeta{
				Name: nodeName,
			}}

			fakeClient := fake.NewSimpleClientset(&v1.NodeList{
				Items: []v1.Node{testNode},
			})

			fexec := ovntest.NewFakeExec()
			err := util.SetExec(fexec)
			Expect(err).NotTo(HaveOccurred())

			_, err = config.InitConfig(ctx, fexec, nil)
			Expect(err).NotTo(HaveOccurred())

			nodeAnnotator := kube.NewNodeAnnotator(&kube.Kube{fakeClient}, &testNode)
			ifaceID := physicalBridgeName + "_" + nodeName
<<<<<<< HEAD
			localIfaceID := localLocalnetBridgeName + "_" + nodeName
			vlanID := uint(1024)
			err = util.SetL3GatewayConfig(nodeAnnotator, &util.L3GatewayConfig{
				Mode:            config.GatewayModeShared,
				ChassisID:       systemID,
				InterfaceID:     ifaceID,
				MACAddress:      ovntest.MustParseMAC(physicalBridgeMAC),
				IPAddresses:     []*net.IPNet{ovntest.MustParseIPNet(physicalGatewayIPMask)},
				NextHops:        []net.IP{ovntest.MustParseIP(physicalGatewayNextHop)},
				NodePortEnable:  true,
				VLANID:          &vlanID,
				LocalMACAddress: ovntest.MustParseMAC(localBrLocalnetMAC),
=======
			vlanID := uint(1024)
			err = util.SetL3GatewayConfig(nodeAnnotator, &util.L3GatewayConfig{
				Mode:           config.GatewayModeShared,
				ChassisID:      systemID,
				InterfaceID:    ifaceID,
				MACAddress:     ovntest.MustParseMAC(physicalBridgeMAC),
				IPAddresses:    []*net.IPNet{ovntest.MustParseIPNet(physicalGatewayIPMask)},
				NextHops:       []net.IP{ovntest.MustParseIP(physicalGatewayNextHop)},
				NodePortEnable: true,
				VLANID:         &vlanID,
>>>>>>> 964b84cd
			})
			err = util.SetNodeManagementPortMACAddress(nodeAnnotator, ovntest.MustParseMAC(nodeMgmtPortMAC))
			Expect(err).NotTo(HaveOccurred())
			err = util.SetNodeHostSubnetAnnotation(nodeAnnotator, ovntest.MustParseIPNet(nodeSubnet))
			Expect(err).NotTo(HaveOccurred())
			err = util.SetNodeJoinSubnetAnnotation(nodeAnnotator, ovntest.MustParseIPNet(joinSubnet))
			Expect(err).NotTo(HaveOccurred())
			err = nodeAnnotator.Run()
			Expect(err).NotTo(HaveOccurred())

			updatedNode, err := fakeClient.CoreV1().Nodes().Get(testNode.Name, metav1.GetOptions{})
			Expect(err).NotTo(HaveOccurred())
			l3GatewayConfig, err := util.ParseNodeL3GatewayAnnotation(updatedNode)
			Expect(err).NotTo(HaveOccurred())

			fexec.AddFakeCmdsNoOutputNoError([]string{
				"ovn-sbctl --timeout=15 --data=bare --no-heading --columns=name,hostname --format=json list Chassis",
				"ovn-nbctl --timeout=15 --data=bare --no-heading --columns=name,other-config find logical_switch other-config:subnet!=_",
			})

			fexec.AddFakeCmdsNoOutputNoError([]string{
				"ovn-nbctl --timeout=15 --if-exists lrp-del rtos-" + nodeName + " -- lrp-add ovn_cluster_router rtos-" + nodeName + " " + nodeLRPMAC + " " + nodeGWIP,
				"ovn-nbctl --timeout=15 -- --may-exist ls-add " + nodeName + " -- set logical_switch " + nodeName + " other-config:subnet=" + nodeSubnet + " other-config:exclude_ips=" + nodeMgmtPortIP,
				"ovn-nbctl --timeout=15 -- --may-exist lsp-add " + nodeName + " stor-" + nodeName + " -- set logical_switch_port stor-" + nodeName + " type=router options:router-port=rtos-" + nodeName + " addresses=\"" + nodeLRPMAC + "\"",
				"ovn-nbctl --timeout=15 set logical_switch " + nodeName + " load_balancer=" + tcpLBUUID,
				"ovn-nbctl --timeout=15 add logical_switch " + nodeName + " load_balancer " + udpLBUUID,
				"ovn-nbctl --timeout=15 add logical_switch " + nodeName + " load_balancer " + sctpLBUUID,
				"ovn-nbctl --timeout=15 -- --may-exist lsp-add " + nodeName + " k8s-" + nodeName + " -- lsp-set-addresses " + "k8s-" + nodeName + " " + nodeMgmtPortMAC + " " + nodeMgmtPortIP,
				"ovn-nbctl --timeout=15 --may-exist acl-add " + nodeName + " to-lport 1001 ip4.src==" + nodeMgmtPortIP + " allow-related",
			})
			fexec.AddFakeCmd(&ovntest.ExpectedCmd{
				Cmd:    "ovn-nbctl --timeout=15 lsp-list " + nodeName,
				Output: "29df5ce5-2802-4ee5-891f-4fb27ca776e9 (k8s-" + nodeName + ")",
			})
			joinSwitch := joinSwitchPrefix + nodeName
			fexec.AddFakeCmdsNoOutputNoError([]string{
				"ovn-nbctl --timeout=15 -- --if-exists remove logical_switch " + nodeName + " other-config exclude_ips",
				"ovn-nbctl --timeout=15 -- --may-exist lr-add " + gwRouter + " -- set logical_router " + gwRouter + " options:chassis=" + systemID + " external_ids:physical_ip=" + physicalGatewayIP + " external_ids:physical_ips=" + physicalGatewayIP,
				"ovn-nbctl --timeout=15 -- --may-exist ls-add " + joinSwitch,
				"ovn-nbctl --timeout=15 -- --may-exist lsp-add " + joinSwitch + " jtor-" + gwRouter + " -- set logical_switch_port jtor-" + gwRouter + " type=router options:router-port=rtoj-" + gwRouter + " addresses=router",
<<<<<<< HEAD
				"ovn-nbctl --timeout=15 --if-exists lrp-del rtoj-" + gwRouter + " -- lrp-add " + gwRouter + " rtoj-" + gwRouter + " " + lrpMAC + " " + lrpIP + "/29",
				"ovn-nbctl --timeout=15 -- --may-exist lsp-add " + joinSwitch + " jtod-" + nodeName + " -- set logical_switch_port jtod-" + nodeName + " type=router options:router-port=dtoj-" + nodeName + " addresses=router",
				"ovn-nbctl --timeout=15 --if-exists lrp-del dtoj-" + nodeName + " -- lrp-add " + clusterRouter + " dtoj-" + nodeName + " " + drLrpMAC + " " + drLrpIP + "/29",
=======
				"ovn-nbctl --timeout=15 -- --if-exists lrp-del rtoj-" + gwRouter + " -- lrp-add " + gwRouter + " rtoj-" + gwRouter + " " + lrpMAC + " " + lrpIP + "/29",
				"ovn-nbctl --timeout=15 -- --may-exist lsp-add " + joinSwitch + " jtod-" + nodeName + " -- set logical_switch_port jtod-" + nodeName + " type=router options:router-port=dtoj-" + nodeName + " addresses=router",
				"ovn-nbctl --timeout=15 -- --if-exists lrp-del dtoj-" + nodeName + " -- lrp-add " + ovnClusterRouter + " dtoj-" + nodeName + " " + drLrpMAC + " " + drLrpIP + "/29",
>>>>>>> 964b84cd
			})
			fexec.AddFakeCmdsNoOutputNoError([]string{
				"ovn-nbctl --timeout=15 set logical_router " + gwRouter + " options:lb_force_snat_ip=" + lrpIP,
				"ovn-nbctl --timeout=15 --may-exist lr-route-add " + gwRouter + " " + clusterCIDR + " " + drLrpIP,
			})
			addNodeportLBs(fexec, nodeName, tcpLBUUID, udpLBUUID, sctpLBUUID)
			fexec.AddFakeCmdsNoOutputNoError([]string{
				"ovn-nbctl --timeout=15 --may-exist ls-add " + externalSwitchPrefix + nodeName,
			})
			fexec.AddFakeCmdsNoOutputNoError([]string{
				"ovn-nbctl --timeout=15 -- --may-exist lsp-add " + externalSwitchPrefix + nodeName + " br-eth0_" + nodeName + " -- lsp-set-addresses br-eth0_" + nodeName + " unknown -- lsp-set-type br-eth0_" + nodeName + " localnet -- lsp-set-options br-eth0_" + nodeName + " network_name=" + util.PhysicalNetworkName + " -- set logical_switch_port br-eth0_" + nodeName + " tag_request=" + "1024",
				"ovn-nbctl --timeout=15 -- --if-exists lrp-del rtoe-" + gwRouter + " -- lrp-add " + gwRouter + " rtoe-" + gwRouter + " " + physicalBridgeMAC + " " + physicalGatewayIPMask + " -- set logical_router_port rtoe-" + gwRouter + " external-ids:gateway-physical-ip=yes",
				"ovn-nbctl --timeout=15 -- --may-exist lsp-add " + externalSwitchPrefix + nodeName + " etor-" + gwRouter + " -- set logical_switch_port etor-" + gwRouter + " type=router options:router-port=rtoe-" + gwRouter + " addresses=\"" + physicalBridgeMAC + "\"",
				"ovn-nbctl --timeout=15 --may-exist lr-route-add " + gwRouter + " 0.0.0.0/0 " + physicalGatewayNextHop + " rtoe-" + gwRouter,
				"ovn-nbctl --timeout=15 --may-exist --policy=src-ip lr-route-add " + ovnClusterRouter + " " + nodeSubnet + " " + lrpIP,
				"ovn-nbctl --timeout=15 --may-exist lr-nat-add " + gwRouter + " snat " + physicalGatewayIP + " " + clusterCIDR,
			})

<<<<<<< HEAD
			localGatewayInitTest(fexec, nodeName, physicalGatewayIP, clusterCIDR, clusterRouter, systemID, localIfaceID, localBrLocalnetMAC)

			fexec.AddFakeCmd(&ovntest.ExpectedCmd{
				Cmd:    "ovn-nbctl --timeout=15 get logical_router " + util.GWRouterPrefix + nodeName + " external_ids:physical_ips",
=======
			fexec.AddFakeCmdsNoOutputNoError([]string{
				"ovn-nbctl --timeout=15 --may-exist lr-route-add " + ovnClusterRouter + " " + nodeIPMask + " " + nodeMgmtPortIP,
			})
			fexec.AddFakeCmd(&ovntest.ExpectedCmd{
				Cmd:    "ovn-nbctl --timeout=15 get logical_router " + gwRouterPrefix + nodeName + " external_ids:physical_ips",
>>>>>>> 964b84cd
				Output: "169.254.33.2",
			})
			fexec.AddFakeCmdsNoOutputNoError([]string{
				"ovn-nbctl --timeout=15 -- --may-exist lr-add " + gwRouter + " -- set logical_router " + gwRouter + " options:chassis=" + systemID + " external_ids:physical_ip=" + physicalGatewayIP + " external_ids:physical_ips=" + physicalGatewayIP,
				"ovn-nbctl --timeout=15 -- --may-exist ls-add " + joinSwitch,
				"ovn-nbctl --timeout=15 -- --may-exist lsp-add " + joinSwitch + " jtor-" + gwRouter + " -- set logical_switch_port jtor-" + gwRouter + " type=router options:router-port=rtoj-" + gwRouter + " addresses=router",
<<<<<<< HEAD
				"ovn-nbctl --timeout=15 --if-exists lrp-del rtoj-" + gwRouter + " -- lrp-add " + gwRouter + " rtoj-" + gwRouter + " " + lrpMAC + " " + lrpIP + "/29",
				"ovn-nbctl --timeout=15 -- --may-exist lsp-add " + joinSwitch + " jtod-" + nodeName + " -- set logical_switch_port jtod-" + nodeName + " type=router options:router-port=dtoj-" + nodeName + " addresses=router",
				"ovn-nbctl --timeout=15 --if-exists lrp-del dtoj-" + nodeName + " -- lrp-add " + clusterRouter + " dtoj-" + nodeName + " " + drLrpMAC + " " + drLrpIP + "/29",
=======
				"ovn-nbctl --timeout=15 -- --if-exists lrp-del rtoj-" + gwRouter + " -- lrp-add " + gwRouter + " rtoj-" + gwRouter + " " + lrpMAC + " " + lrpIP + "/29",
				"ovn-nbctl --timeout=15 -- --may-exist lsp-add " + joinSwitch + " jtod-" + nodeName + " -- set logical_switch_port jtod-" + nodeName + " type=router options:router-port=dtoj-" + nodeName + " addresses=router",
				"ovn-nbctl --timeout=15 -- --if-exists lrp-del dtoj-" + nodeName + " -- lrp-add " + ovnClusterRouter + " dtoj-" + nodeName + " " + drLrpMAC + " " + drLrpIP + "/29",
>>>>>>> 964b84cd
			})

			fexec.AddFakeCmdsNoOutputNoError([]string{
				"ovn-nbctl --timeout=15 set logical_router " + gwRouter + " options:lb_force_snat_ip=" + lrpIP,
				"ovn-nbctl --timeout=15 --may-exist lr-route-add " + gwRouter + " " + clusterCIDR + " " + drLrpIP,
			})
			addNodeportLBs(fexec, nodeName, tcpLBUUID, udpLBUUID, sctpLBUUID)
			fexec.AddFakeCmdsNoOutputNoError([]string{
				"ovn-nbctl --timeout=15 --may-exist ls-add " + externalSwitchPrefix + nodeName,
			})
			fexec.AddFakeCmdsNoOutputNoError([]string{
				"ovn-nbctl --timeout=15 -- --may-exist lsp-add " + externalSwitchPrefix + nodeName + " br-eth0_" + nodeName + " -- lsp-set-addresses br-eth0_" + nodeName + " unknown -- lsp-set-type br-eth0_" + nodeName + " localnet -- lsp-set-options br-eth0_" + nodeName + " network_name=" + util.PhysicalNetworkName + " -- set logical_switch_port br-eth0_" + nodeName + " tag_request=" + "1024",
				"ovn-nbctl --timeout=15 -- --if-exists lrp-del rtoe-" + gwRouter + " -- lrp-add " + gwRouter + " rtoe-" + gwRouter + " " + physicalBridgeMAC + " " + physicalGatewayIPMask + " -- set logical_router_port rtoe-" + gwRouter + " external-ids:gateway-physical-ip=yes",
				"ovn-nbctl --timeout=15 -- --may-exist lsp-add " + externalSwitchPrefix + nodeName + " etor-" + gwRouter + " -- set logical_switch_port etor-" + gwRouter + " type=router options:router-port=rtoe-" + gwRouter + " addresses=\"" + physicalBridgeMAC + "\"",
				"ovn-nbctl --timeout=15 --may-exist lr-route-add " + gwRouter + " 0.0.0.0/0 " + physicalGatewayNextHop + " rtoe-" + gwRouter,
				"ovn-nbctl --timeout=15 --may-exist --policy=src-ip lr-route-add " + ovnClusterRouter + " " + nodeSubnet + " " + lrpIP,
				"ovn-nbctl --timeout=15 --may-exist lr-nat-add " + gwRouter + " snat " + physicalGatewayIP + " " + clusterCIDR,
			})

<<<<<<< HEAD
			localGatewayInitTest(fexec, nodeName, physicalGatewayIP, clusterCIDR, clusterRouter, systemID, localIfaceID, localBrLocalnetMAC)

			fexec.AddFakeCmd(&ovntest.ExpectedCmd{
				Cmd:    "ovn-nbctl --timeout=15 get logical_router " + util.GWRouterPrefix + nodeName + " external_ids:physical_ips",
=======
			fexec.AddFakeCmdsNoOutputNoError([]string{
				"ovn-nbctl --timeout=15 --may-exist lr-route-add " + ovnClusterRouter + " " + nodeIPMask + " " + nodeMgmtPortIP,
			})
			fexec.AddFakeCmd(&ovntest.ExpectedCmd{
				Cmd:    "ovn-nbctl --timeout=15 get logical_router " + gwRouterPrefix + nodeName + " external_ids:physical_ips",
>>>>>>> 964b84cd
				Output: "169.254.33.2",
			})

			stop := make(chan struct{})
			wf, err := factory.NewWatchFactory(fakeClient, stop)
			Expect(err).NotTo(HaveOccurred())
			defer close(stop)

			clusterController := NewOvnController(fakeClient, wf, stop)
			Expect(clusterController).NotTo(BeNil())
			clusterController.TCPLoadBalancerUUID = tcpLBUUID
			clusterController.UDPLoadBalancerUUID = udpLBUUID
			clusterController.SCTPLoadBalancerUUID = sctpLBUUID
			clusterController.SCTPSupport = true
			_ = clusterController.joinSubnetAllocator.AddNetworkRange(ovntest.MustParseIPNet("100.64.0.0/16"), 3)

			// Let the real code run and ensure OVN database sync
			err = clusterController.WatchNodes()
			Expect(err).NotTo(HaveOccurred())

			subnet := ovntest.MustParseIPNet(nodeSubnet)
			err = clusterController.syncGatewayLogicalNetwork(updatedNode, l3GatewayConfig, subnet)
			Expect(err).NotTo(HaveOccurred())

			Expect(fexec.CalledMatchesExpected()).To(BeTrue(), fexec.ErrorDesc)
			return nil
		}

		err := app.Run([]string{
			app.Name,
			"-cluster-subnets=" + clusterCIDR,
			"--init-gateways",
			"--nodeport",
		})
		Expect(err).NotTo(HaveOccurred())
	})
})<|MERGE_RESOLUTION|>--- conflicted
+++ resolved
@@ -8,10 +8,7 @@
 	v1 "k8s.io/api/core/v1"
 	metav1 "k8s.io/apimachinery/pkg/apis/meta/v1"
 	"k8s.io/client-go/kubernetes/fake"
-<<<<<<< HEAD
 	utilnet "k8s.io/utils/net"
-=======
->>>>>>> 964b84cd
 
 	"github.com/ovn-org/ovn-kubernetes/go-controller/pkg/config"
 	"github.com/ovn-org/ovn-kubernetes/go-controller/pkg/factory"
@@ -68,16 +65,6 @@
 	fexec.AddFakeCmdsNoOutputNoError([]string{
 		"ovn-nbctl --timeout=15 --if-exists remove logical_router " + ovnClusterRouter + " static_routes " + node1RouteUUID,
 	})
-<<<<<<< HEAD
-=======
-	fexec.AddFakeCmd(&ovntest.ExpectedCmd{
-		Cmd:    "ovn-nbctl --timeout=15 --data=bare --no-heading --columns=_uuid find logical_router_static_route nexthop=\"" + nextHop + "\"",
-		Output: node1mgtRouteUUID,
-	})
-	fexec.AddFakeCmdsNoOutputNoError([]string{
-		"ovn-nbctl --timeout=15 --if-exists remove logical_router " + ovnClusterRouter + " static_routes " + node1mgtRouteUUID,
-	})
->>>>>>> 964b84cd
 	fexec.AddFakeCmdsNoOutputNoError([]string{
 		"ovn-nbctl --timeout=15 --if-exist ls-del " + joinSwitchPrefix + nodeName,
 		"ovn-nbctl --timeout=15 --if-exist lr-del " + gwRouterPrefix + nodeName,
@@ -97,7 +84,7 @@
 		Output: "",
 	})
 
-	localOnlyGatewayCleanup(fexec, nodeName, clusterRouter)
+	localOnlyGatewayCleanup(fexec, nodeName, ovnClusterRouter)
 }
 
 func defaultFakeExec(nodeSubnet, nodeName string, sctpSupport bool) (*ovntest.FakeExec, string, string, string) {
@@ -570,26 +557,10 @@
 				Output: node1RouteUUID,
 			})
 			fexec.AddFakeCmdsNoOutputNoError([]string{
-<<<<<<< HEAD
-				"ovn-nbctl --timeout=15 --if-exists remove logical_router " + clusterRouter + " static_routes " + node1RouteUUID,
-				"ovn-nbctl --timeout=15 --if-exist ls-del " + util.JoinSwitchPrefix + node1Name,
-				"ovn-nbctl --timeout=15 --if-exist lr-del " + util.GWRouterPrefix + node1Name,
-				"ovn-nbctl --timeout=15 --if-exist ls-del " + util.ExternalSwitchPrefix + node1Name,
-=======
 				"ovn-nbctl --timeout=15 --if-exists remove logical_router " + ovnClusterRouter + " static_routes " + node1RouteUUID,
-			})
-			fexec.AddFakeCmd(&ovntest.ExpectedCmd{
-				Cmd:    "ovn-nbctl --timeout=15 --data=bare --no-heading --columns=_uuid find logical_router_static_route nexthop=\"10.128.0.2\"",
-				Output: node1mgtRouteUUID,
-			})
-			fexec.AddFakeCmdsNoOutputNoError([]string{
-				"ovn-nbctl --timeout=15 --if-exists remove logical_router " + ovnClusterRouter + " static_routes " + node1mgtRouteUUID,
-			})
-			fexec.AddFakeCmdsNoOutputNoError([]string{
 				"ovn-nbctl --timeout=15 --if-exist ls-del " + joinSwitchPrefix + node1Name,
 				"ovn-nbctl --timeout=15 --if-exist lr-del " + gwRouterPrefix + node1Name,
 				"ovn-nbctl --timeout=15 --if-exist ls-del " + externalSwitchPrefix + node1Name,
->>>>>>> 964b84cd
 				"ovn-nbctl --timeout=15 --if-exist lrp-del dtoj-" + node1Name,
 			})
 			fexec.AddFakeCmd(&ovntest.ExpectedCmd{
@@ -605,7 +576,7 @@
 				Output: "",
 			})
 
-			deleteLocalOnlyGatewayTest(fexec, node1Name, clusterRouter)
+			deleteLocalOnlyGatewayTest(fexec, node1Name, ovnClusterRouter)
 			fexec.AddFakeCmdsNoOutputNoError([]string{
 				"ovn-sbctl --timeout=15 --data=bare --no-heading --columns=name find Chassis hostname=" + node1Name,
 			})
@@ -723,8 +694,8 @@
 		localLocalnetGatewayIPMask = net.CIDRMask(util.V4LocalnetGatewaySubnetPrefix, 32)
 	}
 	localLocalnetGatewayIPCIDR := &net.IPNet{IP: localLocalnetGatewayIP, Mask: localLocalnetGatewayIPMask}
-	localGwRouter := util.GWRouterPrefix + "local_" + nodeName
-	joinSwitch := util.JoinSwitchPrefix + nodeName
+	localGwRouter := gwRouterPrefix + "local_" + nodeName
+	joinSwitch := joinSwitchPrefix + nodeName
 	fexec.AddFakeCmdsNoOutputNoError([]string{
 		"ovn-nbctl --timeout=15 -- --may-exist lr-add " + localGwRouter + " -- set logical_router " + localGwRouter + " options:chassis=" + systemID + " external_ids:physical_ip=" + localLocalnetGatewayIP.String(),
 		"ovn-nbctl --timeout=15 -- --may-exist lsp-add " + joinSwitch + " jtor-" + localGwRouter + " -- set logical_switch_port jtor-" + localGwRouter + " type=router options:router-port=rtoj-" + localGwRouter + " addresses=router",
@@ -858,15 +829,9 @@
 				"ovn-nbctl --timeout=15 -- --may-exist lr-add " + gwRouter + " -- set logical_router " + gwRouter + " options:chassis=" + systemID + " external_ids:physical_ip=169.254.33.2 external_ids:physical_ips=169.254.33.2",
 				"ovn-nbctl --timeout=15 -- --may-exist ls-add " + joinSwitch,
 				"ovn-nbctl --timeout=15 -- --may-exist lsp-add " + joinSwitch + " jtor-" + gwRouter + " -- set logical_switch_port jtor-" + gwRouter + " type=router options:router-port=rtoj-" + gwRouter + " addresses=router",
-<<<<<<< HEAD
-				"ovn-nbctl --timeout=15 --if-exists lrp-del rtoj-" + gwRouter + " -- lrp-add " + gwRouter + " rtoj-" + gwRouter + " " + lrpMAC + " " + lrpIP + "/29",
-				"ovn-nbctl --timeout=15 -- --may-exist lsp-add " + joinSwitch + " jtod-" + nodeName + " -- set logical_switch_port jtod-" + nodeName + " type=router options:router-port=dtoj-" + nodeName + " addresses=router",
-				"ovn-nbctl --timeout=15 --if-exists lrp-del dtoj-" + nodeName + " -- lrp-add " + clusterRouter + " dtoj-" + nodeName + " " + drLrpMAC + " " + drLrpIP + "/29",
-=======
 				"ovn-nbctl --timeout=15 -- --if-exists lrp-del rtoj-" + gwRouter + " -- lrp-add " + gwRouter + " rtoj-" + gwRouter + " " + lrpMAC + " " + lrpIP + "/29",
 				"ovn-nbctl --timeout=15 -- --may-exist lsp-add " + joinSwitch + " jtod-" + nodeName + " -- set logical_switch_port jtod-" + nodeName + " type=router options:router-port=dtoj-" + nodeName + " addresses=router",
 				"ovn-nbctl --timeout=15 -- --if-exists lrp-del dtoj-" + nodeName + " -- lrp-add " + ovnClusterRouter + " dtoj-" + nodeName + " " + drLrpMAC + " " + drLrpIP + "/29",
->>>>>>> 964b84cd
 			})
 			fexec.AddFakeCmdsNoOutputNoError([]string{
 				"ovn-nbctl --timeout=15 set logical_router " + gwRouter + " options:lb_force_snat_ip=" + lrpIP,
@@ -885,26 +850,16 @@
 				"ovn-nbctl --timeout=15 --may-exist lr-nat-add " + gwRouter + " snat 169.254.33.2 " + clusterCIDR,
 			})
 			fexec.AddFakeCmd(&ovntest.ExpectedCmd{
-<<<<<<< HEAD
-				Cmd:    "ovn-nbctl --timeout=15 get logical_router " + util.GWRouterPrefix + nodeName + " external_ids:physical_ips",
-=======
 				Cmd:    "ovn-nbctl --timeout=15 get logical_router " + gwRouterPrefix + nodeName + " external_ids:physical_ips",
->>>>>>> 964b84cd
 				Output: "169.254.33.2",
 			})
 			fexec.AddFakeCmdsNoOutputNoError([]string{
 				"ovn-nbctl --timeout=15 -- --may-exist lr-add " + gwRouter + " -- set logical_router " + gwRouter + " options:chassis=" + systemID + " external_ids:physical_ip=169.254.33.2 external_ids:physical_ips=169.254.33.2",
 				"ovn-nbctl --timeout=15 -- --may-exist ls-add " + joinSwitch,
 				"ovn-nbctl --timeout=15 -- --may-exist lsp-add " + joinSwitch + " jtor-" + gwRouter + " -- set logical_switch_port jtor-" + gwRouter + " type=router options:router-port=rtoj-" + gwRouter + " addresses=router",
-<<<<<<< HEAD
-				"ovn-nbctl --timeout=15 --if-exists lrp-del rtoj-" + gwRouter + " -- lrp-add " + gwRouter + " rtoj-" + gwRouter + " " + lrpMAC + " " + lrpIP + "/29",
-				"ovn-nbctl --timeout=15 -- --may-exist lsp-add " + joinSwitch + " jtod-" + nodeName + " -- set logical_switch_port jtod-" + nodeName + " type=router options:router-port=dtoj-" + nodeName + " addresses=router",
-				"ovn-nbctl --timeout=15 --if-exists lrp-del dtoj-" + nodeName + " -- lrp-add " + clusterRouter + " dtoj-" + nodeName + " " + drLrpMAC + " " + drLrpIP + "/29",
-=======
 				"ovn-nbctl --timeout=15 -- --if-exists lrp-del rtoj-" + gwRouter + " -- lrp-add " + gwRouter + " rtoj-" + gwRouter + " " + lrpMAC + " " + lrpIP + "/29",
 				"ovn-nbctl --timeout=15 -- --may-exist lsp-add " + joinSwitch + " jtod-" + nodeName + " -- set logical_switch_port jtod-" + nodeName + " type=router options:router-port=dtoj-" + nodeName + " addresses=router",
 				"ovn-nbctl --timeout=15 -- --if-exists lrp-del dtoj-" + nodeName + " -- lrp-add " + ovnClusterRouter + " dtoj-" + nodeName + " " + drLrpMAC + " " + drLrpIP + "/29",
->>>>>>> 964b84cd
 			})
 			fexec.AddFakeCmdsNoOutputNoError([]string{
 				"ovn-nbctl --timeout=15 set logical_router " + gwRouter + " options:lb_force_snat_ip=" + lrpIP,
@@ -923,11 +878,7 @@
 				"ovn-nbctl --timeout=15 --may-exist lr-nat-add " + gwRouter + " snat 169.254.33.2 " + clusterCIDR,
 			})
 			fexec.AddFakeCmd(&ovntest.ExpectedCmd{
-<<<<<<< HEAD
-				Cmd:    "ovn-nbctl --timeout=15 get logical_router " + util.GWRouterPrefix + nodeName + " external_ids:physical_ips",
-=======
 				Cmd:    "ovn-nbctl --timeout=15 get logical_router " + gwRouterPrefix + nodeName + " external_ids:physical_ips",
->>>>>>> 964b84cd
 				Output: "169.254.33.2",
 			})
 
@@ -969,35 +920,6 @@
 	It("sets up a shared gateway", func() {
 		app.Action = func(ctx *cli.Context) error {
 			const (
-<<<<<<< HEAD
-				nodeName                string = "node1"
-				nodeLRPMAC              string = "0a:58:0a:01:01:01"
-				joinSubnet              string = "100.64.0.0/29"
-				lrpMAC                  string = "0a:58:64:40:00:01"
-				lrpIP                   string = "100.64.0.1"
-				drLrpMAC                string = "0a:58:64:40:00:02"
-				drLrpIP                 string = "100.64.0.2"
-				physicalBridgeMAC       string = "11:22:33:44:55:66"
-				lrpCIDR                 string = lrpIP + "/16"
-				clusterRouter           string = util.OvnClusterRouter
-				systemID                string = "cb9ec8fa-b409-4ef3-9f42-d9283c47aac6"
-				tcpLBUUID               string = "d2e858b2-cb5a-441b-a670-ed450f79a91f"
-				udpLBUUID               string = "12832f14-eb0f-44d4-b8db-4cccbc73c792"
-				sctpLBUUID              string = "0514c521-a120-4756-aec6-883fe5db7139"
-				nodeSubnet              string = "10.1.1.0/24"
-				gwRouter                string = util.GWRouterPrefix + nodeName
-				clusterIPNet            string = "10.1.0.0"
-				clusterCIDR             string = clusterIPNet + "/16"
-				physicalGatewayIPMask   string = "172.16.16.2/24"
-				physicalGatewayIP       string = "172.16.16.2"
-				physicalGatewayNextHop  string = "172.16.16.1"
-				physicalBridgeName      string = "br-eth0"
-				nodeGWIP                string = "10.1.1.1/24"
-				nodeMgmtPortIP          string = "10.1.1.2"
-				nodeMgmtPortMAC         string = "0a:58:0a:01:01:02"
-				localBrLocalnetMAC      string = "12:22:33:44:55:66"
-				localLocalnetBridgeName string = "br-local"
-=======
 				nodeName               string = "node1"
 				nodeLRPMAC             string = "0a:58:0a:01:01:01"
 				joinSubnet             string = "100.64.0.0/29"
@@ -1007,6 +929,7 @@
 				drLrpIP                string = "100.64.0.2"
 				physicalBridgeMAC      string = "11:22:33:44:55:66"
 				lrpCIDR                string = lrpIP + "/16"
+				clusterRouter          string = ovnClusterRouter
 				systemID               string = "cb9ec8fa-b409-4ef3-9f42-d9283c47aac6"
 				tcpLBUUID              string = "d2e858b2-cb5a-441b-a670-ed450f79a91f"
 				udpLBUUID              string = "12832f14-eb0f-44d4-b8db-4cccbc73c792"
@@ -1015,7 +938,6 @@
 				gwRouter               string = gwRouterPrefix + nodeName
 				clusterIPNet           string = "10.1.0.0"
 				clusterCIDR            string = clusterIPNet + "/16"
-				nodeIPMask             string = "172.16.16.2/32"
 				physicalGatewayIPMask  string = "172.16.16.2/24"
 				physicalGatewayIP      string = "172.16.16.2"
 				physicalGatewayNextHop string = "172.16.16.1"
@@ -1023,7 +945,8 @@
 				nodeGWIP               string = "10.1.1.1/24"
 				nodeMgmtPortIP         string = "10.1.1.2"
 				nodeMgmtPortMAC        string = "0a:58:0a:01:01:02"
->>>>>>> 964b84cd
+				localBrLocalnetMAC     string = "12:22:33:44:55:66"
+				localLocalnetBridgeName string = "br-local"
 			)
 
 			testNode := v1.Node{ObjectMeta: metav1.ObjectMeta{
@@ -1043,7 +966,6 @@
 
 			nodeAnnotator := kube.NewNodeAnnotator(&kube.Kube{fakeClient}, &testNode)
 			ifaceID := physicalBridgeName + "_" + nodeName
-<<<<<<< HEAD
 			localIfaceID := localLocalnetBridgeName + "_" + nodeName
 			vlanID := uint(1024)
 			err = util.SetL3GatewayConfig(nodeAnnotator, &util.L3GatewayConfig{
@@ -1056,18 +978,6 @@
 				NodePortEnable:  true,
 				VLANID:          &vlanID,
 				LocalMACAddress: ovntest.MustParseMAC(localBrLocalnetMAC),
-=======
-			vlanID := uint(1024)
-			err = util.SetL3GatewayConfig(nodeAnnotator, &util.L3GatewayConfig{
-				Mode:           config.GatewayModeShared,
-				ChassisID:      systemID,
-				InterfaceID:    ifaceID,
-				MACAddress:     ovntest.MustParseMAC(physicalBridgeMAC),
-				IPAddresses:    []*net.IPNet{ovntest.MustParseIPNet(physicalGatewayIPMask)},
-				NextHops:       []net.IP{ovntest.MustParseIP(physicalGatewayNextHop)},
-				NodePortEnable: true,
-				VLANID:         &vlanID,
->>>>>>> 964b84cd
 			})
 			err = util.SetNodeManagementPortMACAddress(nodeAnnotator, ovntest.MustParseMAC(nodeMgmtPortMAC))
 			Expect(err).NotTo(HaveOccurred())
@@ -1108,15 +1018,9 @@
 				"ovn-nbctl --timeout=15 -- --may-exist lr-add " + gwRouter + " -- set logical_router " + gwRouter + " options:chassis=" + systemID + " external_ids:physical_ip=" + physicalGatewayIP + " external_ids:physical_ips=" + physicalGatewayIP,
 				"ovn-nbctl --timeout=15 -- --may-exist ls-add " + joinSwitch,
 				"ovn-nbctl --timeout=15 -- --may-exist lsp-add " + joinSwitch + " jtor-" + gwRouter + " -- set logical_switch_port jtor-" + gwRouter + " type=router options:router-port=rtoj-" + gwRouter + " addresses=router",
-<<<<<<< HEAD
-				"ovn-nbctl --timeout=15 --if-exists lrp-del rtoj-" + gwRouter + " -- lrp-add " + gwRouter + " rtoj-" + gwRouter + " " + lrpMAC + " " + lrpIP + "/29",
-				"ovn-nbctl --timeout=15 -- --may-exist lsp-add " + joinSwitch + " jtod-" + nodeName + " -- set logical_switch_port jtod-" + nodeName + " type=router options:router-port=dtoj-" + nodeName + " addresses=router",
-				"ovn-nbctl --timeout=15 --if-exists lrp-del dtoj-" + nodeName + " -- lrp-add " + clusterRouter + " dtoj-" + nodeName + " " + drLrpMAC + " " + drLrpIP + "/29",
-=======
 				"ovn-nbctl --timeout=15 -- --if-exists lrp-del rtoj-" + gwRouter + " -- lrp-add " + gwRouter + " rtoj-" + gwRouter + " " + lrpMAC + " " + lrpIP + "/29",
 				"ovn-nbctl --timeout=15 -- --may-exist lsp-add " + joinSwitch + " jtod-" + nodeName + " -- set logical_switch_port jtod-" + nodeName + " type=router options:router-port=dtoj-" + nodeName + " addresses=router",
 				"ovn-nbctl --timeout=15 -- --if-exists lrp-del dtoj-" + nodeName + " -- lrp-add " + ovnClusterRouter + " dtoj-" + nodeName + " " + drLrpMAC + " " + drLrpIP + "/29",
->>>>>>> 964b84cd
 			})
 			fexec.AddFakeCmdsNoOutputNoError([]string{
 				"ovn-nbctl --timeout=15 set logical_router " + gwRouter + " options:lb_force_snat_ip=" + lrpIP,
@@ -1135,33 +1039,19 @@
 				"ovn-nbctl --timeout=15 --may-exist lr-nat-add " + gwRouter + " snat " + physicalGatewayIP + " " + clusterCIDR,
 			})
 
-<<<<<<< HEAD
 			localGatewayInitTest(fexec, nodeName, physicalGatewayIP, clusterCIDR, clusterRouter, systemID, localIfaceID, localBrLocalnetMAC)
 
 			fexec.AddFakeCmd(&ovntest.ExpectedCmd{
-				Cmd:    "ovn-nbctl --timeout=15 get logical_router " + util.GWRouterPrefix + nodeName + " external_ids:physical_ips",
-=======
-			fexec.AddFakeCmdsNoOutputNoError([]string{
-				"ovn-nbctl --timeout=15 --may-exist lr-route-add " + ovnClusterRouter + " " + nodeIPMask + " " + nodeMgmtPortIP,
-			})
-			fexec.AddFakeCmd(&ovntest.ExpectedCmd{
 				Cmd:    "ovn-nbctl --timeout=15 get logical_router " + gwRouterPrefix + nodeName + " external_ids:physical_ips",
->>>>>>> 964b84cd
 				Output: "169.254.33.2",
 			})
 			fexec.AddFakeCmdsNoOutputNoError([]string{
 				"ovn-nbctl --timeout=15 -- --may-exist lr-add " + gwRouter + " -- set logical_router " + gwRouter + " options:chassis=" + systemID + " external_ids:physical_ip=" + physicalGatewayIP + " external_ids:physical_ips=" + physicalGatewayIP,
 				"ovn-nbctl --timeout=15 -- --may-exist ls-add " + joinSwitch,
 				"ovn-nbctl --timeout=15 -- --may-exist lsp-add " + joinSwitch + " jtor-" + gwRouter + " -- set logical_switch_port jtor-" + gwRouter + " type=router options:router-port=rtoj-" + gwRouter + " addresses=router",
-<<<<<<< HEAD
-				"ovn-nbctl --timeout=15 --if-exists lrp-del rtoj-" + gwRouter + " -- lrp-add " + gwRouter + " rtoj-" + gwRouter + " " + lrpMAC + " " + lrpIP + "/29",
-				"ovn-nbctl --timeout=15 -- --may-exist lsp-add " + joinSwitch + " jtod-" + nodeName + " -- set logical_switch_port jtod-" + nodeName + " type=router options:router-port=dtoj-" + nodeName + " addresses=router",
-				"ovn-nbctl --timeout=15 --if-exists lrp-del dtoj-" + nodeName + " -- lrp-add " + clusterRouter + " dtoj-" + nodeName + " " + drLrpMAC + " " + drLrpIP + "/29",
-=======
 				"ovn-nbctl --timeout=15 -- --if-exists lrp-del rtoj-" + gwRouter + " -- lrp-add " + gwRouter + " rtoj-" + gwRouter + " " + lrpMAC + " " + lrpIP + "/29",
 				"ovn-nbctl --timeout=15 -- --may-exist lsp-add " + joinSwitch + " jtod-" + nodeName + " -- set logical_switch_port jtod-" + nodeName + " type=router options:router-port=dtoj-" + nodeName + " addresses=router",
 				"ovn-nbctl --timeout=15 -- --if-exists lrp-del dtoj-" + nodeName + " -- lrp-add " + ovnClusterRouter + " dtoj-" + nodeName + " " + drLrpMAC + " " + drLrpIP + "/29",
->>>>>>> 964b84cd
 			})
 
 			fexec.AddFakeCmdsNoOutputNoError([]string{
@@ -1181,18 +1071,10 @@
 				"ovn-nbctl --timeout=15 --may-exist lr-nat-add " + gwRouter + " snat " + physicalGatewayIP + " " + clusterCIDR,
 			})
 
-<<<<<<< HEAD
 			localGatewayInitTest(fexec, nodeName, physicalGatewayIP, clusterCIDR, clusterRouter, systemID, localIfaceID, localBrLocalnetMAC)
 
 			fexec.AddFakeCmd(&ovntest.ExpectedCmd{
-				Cmd:    "ovn-nbctl --timeout=15 get logical_router " + util.GWRouterPrefix + nodeName + " external_ids:physical_ips",
-=======
-			fexec.AddFakeCmdsNoOutputNoError([]string{
-				"ovn-nbctl --timeout=15 --may-exist lr-route-add " + ovnClusterRouter + " " + nodeIPMask + " " + nodeMgmtPortIP,
-			})
-			fexec.AddFakeCmd(&ovntest.ExpectedCmd{
 				Cmd:    "ovn-nbctl --timeout=15 get logical_router " + gwRouterPrefix + nodeName + " external_ids:physical_ips",
->>>>>>> 964b84cd
 				Output: "169.254.33.2",
 			})
 
