package ovn

import (
	"fmt"
	"github.com/ovn-org/ovn-kubernetes/go-controller/pkg/config"
	"github.com/ovn-org/ovn-kubernetes/go-controller/pkg/util"
	"github.com/sirupsen/logrus"
	kapi "k8s.io/api/core/v1"
	"net"
)

func (ovn *MasterController) syncServices(services []interface{}) {
	// For all clusterIP in k8s, we will populate the below slice with
	// IP:port. In OVN's database those are the keys. We need to
	// have separate slice for TCP and UDP load-balancers (hence the dict).
	clusterServices := make(map[string][]string)

	// For all nodePorts in k8s, we will populate the below slice with
	// nodePort. In OVN's database, nodeIP:nodePort is the key.
	// We have separate slice for TCP and UDP nodePort load-balancers.
	// We will get nodeIP separately later.
	nodeportServices := make(map[string][]string)

	// For all externalIPs in k8s, we will populate the below map of slices
	// with loadbalancer type services based on each protocol.
	lbServices := make(map[string][]string)

	// Go through the k8s services and populate 'clusterServices',
	// 'nodeportServices' and 'lbServices'
	for _, serviceInterface := range services {
		service, ok := serviceInterface.(*kapi.Service)
		if !ok {
			logrus.Errorf("Spurious object in syncServices: %v",
				serviceInterface)
			continue
		}

		if !util.ServiceTypeHasClusterIP(service) {
			continue
		}

		if !util.IsClusterIPSet(service) {
			logrus.Debugf("Skipping service %s due to clusterIP = %q",
				service.Name, service.Spec.ClusterIP)
			continue
		}

		for _, svcPort := range service.Spec.Ports {
			protocol := svcPort.Protocol
			if protocol == "" || (protocol != TCP && protocol != UDP) {
				protocol = TCP
			}

			if util.ServiceTypeHasNodePort(service) {
				port := fmt.Sprintf("%d", svcPort.NodePort)
				if protocol == TCP {
					nodeportServices[TCP] = append(nodeportServices[TCP], port)
				} else {
					nodeportServices[UDP] = append(nodeportServices[UDP], port)
				}
			}

			if svcPort.Port == 0 {
				continue
			}

			key := fmt.Sprintf("%s:%d", service.Spec.ClusterIP, svcPort.Port)
			if protocol == TCP {
				clusterServices[TCP] = append(clusterServices[TCP], key)
			} else {
				clusterServices[UDP] = append(clusterServices[UDP], key)
			}

			if len(service.Spec.ExternalIPs) == 0 {
				continue
			}
			for _, extIP := range service.Spec.ExternalIPs {
				key := fmt.Sprintf("%s:%d", extIP, svcPort.Port)
				if protocol == TCP {
					lbServices[TCP] = append(lbServices[TCP], key)
				} else {
					lbServices[UDP] = append(lbServices[UDP], key)
				}
			}
		}
	}

	// Get OVN's current cluster load-balancer VIPs and delete them if they
	// are stale.
	for _, protocol := range []string{TCP, UDP} {
		loadBalancer, err := ovn.getLoadBalancer(kapi.Protocol(protocol))
		if err != nil {
			logrus.Errorf("Failed to get load-balancer for %s (%v)",
				kapi.Protocol(protocol), err)
			continue
		}

		loadBalancerVIPS, err := ovn.getLoadBalancerVIPS(loadBalancer)
		if err != nil {
			logrus.Errorf("failed to get load-balancer vips for %s (%v)",
				loadBalancer, err)
			continue
		}
		if loadBalancerVIPS == nil {
			continue
		}

		for vip := range loadBalancerVIPS {
			if !stringSliceMembership(clusterServices[protocol], vip) {
				logrus.Debugf("Deleting stale cluster vip %s in "+
					"loadbalancer %s", vip, loadBalancer)
				ovn.deleteLoadBalancerVIP(loadBalancer, vip)
			}
		}
	}

	// For each gateway, remove any VIP that does not exist in
	// 'nodeportServices'.
	gateways, stderr, err := ovn.getOvnGateways()
	if err != nil {
		logrus.Errorf("failed to get ovn gateways. Not syncing nodeport"+
			"stdout: %q, stderr: %q (%v)", gateways, stderr, err)
		return
	}

	for _, gateway := range gateways {
		for _, protocol := range []string{TCP, UDP} {
			loadBalancer, err := ovn.getGatewayLoadBalancer(gateway, protocol)
			if err != nil {
				logrus.Errorf("physical gateway %s does not have "+
					"load_balancer (%v)", gateway, err)
				continue
			}
			if loadBalancer == "" {
				continue
			}

			loadBalancerVIPS, err := ovn.getLoadBalancerVIPS(loadBalancer)
			if err != nil {
				logrus.Errorf("failed to get load-balancer vips for %s (%v)",
					loadBalancer, err)
				continue
			}
			if loadBalancerVIPS == nil {
				continue
			}

			for vip := range loadBalancerVIPS {
				_, port, err := net.SplitHostPort(vip)
				if err != nil {
					// In a OVN load-balancer, we should always have vip:port.
					// In the unlikely event that it is not the case, skip it.
					logrus.Errorf("failed to split %s to vip and port (%v)",
						vip, err)
					continue
				}

				if !stringSliceMembership(nodeportServices[protocol], port) && !stringSliceMembership(lbServices[protocol], vip) {
					logrus.Debugf("Deleting stale nodeport vip %s in "+
						"loadbalancer %s", vip, loadBalancer)
					ovn.deleteLoadBalancerVIP(loadBalancer, vip)
				}
			}
		}
	}
}

<<<<<<< HEAD
func (ovn *MasterController) deleteService(service *kapi.Service) {
	if !util.IsServiceIPSet(service) || len(service.Spec.Ports) == 0 {
=======
func (ovn *Controller) deleteService(service *kapi.Service) {
	if !util.IsClusterIPSet(service) || len(service.Spec.Ports) == 0 {
>>>>>>> c203bea3
		return
	}

	ips := make([]string, 0)

	for _, svcPort := range service.Spec.Ports {
		var port int32
		if util.ServiceTypeHasNodePort(service) {
			port = svcPort.NodePort
		} else {
			port = svcPort.Port
		}
		if port == 0 {
			continue
		}

		protocol := svcPort.Protocol
		if protocol == "" || (protocol != TCP && protocol != UDP) {
			protocol = TCP
		}

		// targetPort can be anything, the deletion logic does not use it
		var targetPort int32
<<<<<<< HEAD
		if service.Spec.Type == kapi.ServiceTypeNodePort && config.Gateway.NodeportEnable {
=======
		if util.ServiceTypeHasNodePort(service) && config.Gateway.NodeportEnable {
>>>>>>> c203bea3
			// Delete the 'NodePort' service from a load-balancer instantiated in gateways.
			err := ovn.createGatewaysVIP(string(protocol), port, targetPort, ips)
			if err != nil {
				logrus.Errorf("Error in deleting NodePort gateway entry for service "+
					"%s:%d %+v", service.Name, port, err)
			}
		}
		if util.ServiceTypeHasClusterIP(service) {
			loadBalancer, err := ovn.getLoadBalancer(protocol)
			if err != nil {
				logrus.Errorf("Failed to get load-balancer for %s (%v)",
					protocol, err)
				break
			}

			err = ovn.createLoadBalancerVIP(loadBalancer,
				service.Spec.ClusterIP, svcPort.Port, ips, targetPort)
			if err != nil {
				logrus.Errorf("Error in deleting load balancer for service "+
					"%s:%d %+v", service.Name, port, err)
			}
			ovn.handleExternalIPs(service, svcPort, ips, targetPort)
		}
	}
}<|MERGE_RESOLUTION|>--- conflicted
+++ resolved
@@ -165,13 +165,8 @@
 	}
 }
 
-<<<<<<< HEAD
 func (ovn *MasterController) deleteService(service *kapi.Service) {
-	if !util.IsServiceIPSet(service) || len(service.Spec.Ports) == 0 {
-=======
-func (ovn *Controller) deleteService(service *kapi.Service) {
 	if !util.IsClusterIPSet(service) || len(service.Spec.Ports) == 0 {
->>>>>>> c203bea3
 		return
 	}
 
@@ -195,11 +190,7 @@
 
 		// targetPort can be anything, the deletion logic does not use it
 		var targetPort int32
-<<<<<<< HEAD
-		if service.Spec.Type == kapi.ServiceTypeNodePort && config.Gateway.NodeportEnable {
-=======
 		if util.ServiceTypeHasNodePort(service) && config.Gateway.NodeportEnable {
->>>>>>> c203bea3
 			// Delete the 'NodePort' service from a load-balancer instantiated in gateways.
 			err := ovn.createGatewaysVIP(string(protocol), port, targetPort, ips)
 			if err != nil {
