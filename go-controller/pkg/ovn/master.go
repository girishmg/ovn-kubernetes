--- conflicted
+++ resolved
@@ -192,7 +192,6 @@
 	return nil
 }
 
-<<<<<<< HEAD
 // annotate the node with the join subnet information assigned to node's join logical switch.
 // the format of the annotation is:
 //
@@ -209,25 +208,6 @@
 	bytes, err := json.Marshal(map[string]string{
 		"default": subnet,
 	})
-=======
-	// Create a logical switch called "join" that will be used to connect gateway routers to the distributed router.
-	// The "join" switch will be allocated IP addresses in the range 100.64.0.0/16 or fd98::/64.
-	var joinSubnet string
-	if config.IPv6Mode {
-		joinSubnet = "fd98::1/64"
-	} else {
-		joinSubnet = "100.64.0.1/16"
-	}
-	joinIP, joinCIDR, _ := net.ParseCIDR(joinSubnet)
-	if config.IPv6Mode {
-		stdout, stderr, err = util.RunOVNNbctl("--may-exist", "ls-add", "join",
-			"--", "set", "logical_switch", "join", fmt.Sprintf("%s=%s", config.OtherConfigSubnet(), joinCIDR.String()))
-	} else {
-		stdout, stderr, err = util.RunOVNNbctl("--may-exist", "ls-add", "join",
-			"--", "set", "logical_switch", "join", fmt.Sprintf("%s=%s", config.OtherConfigSubnet(), joinCIDR.String()),
-			"--", "set", "logical_switch", "join", fmt.Sprintf("other-config:exclude_ips=%s", joinIP.String()))
-	}
->>>>>>> 761ce404
 	if err != nil {
 		return fmt.Errorf("failed to marshal node %q annotation %q for subnet %s",
 			node.Name, OvnNodeJoinSubnets, subnet)
@@ -503,7 +483,7 @@
 		}
 		localOnlyIfaceID := fmt.Sprintf("br-local_%s", node.Name)
 		err = util.LocalGatewayInit(clusterSubnets, joinSubnetStr, systemID, node.Name, ipAddress, localOnlyIfaceID,
-			util.LocalnetGatewayIP, localOnlyGwMacAddress, util.LocalnetGatewayNextHop)
+			util.LocalnetGatewayIP(), localOnlyGwMacAddress, util.LocalnetGatewayNextHop())
 		if err != nil {
 			return err
 		}
