package ovn

import (
	"encoding/json"
	"fmt"
	"net"
	"reflect"
	"strconv"
	"strings"

	kapi "k8s.io/api/core/v1"
	metav1 "k8s.io/apimachinery/pkg/apis/meta/v1"
	utilruntime "k8s.io/apimachinery/pkg/util/runtime"
	"k8s.io/client-go/util/retry"

	"github.com/ovn-org/ovn-kubernetes/go-controller/pkg/config"
	"github.com/ovn-org/ovn-kubernetes/go-controller/pkg/util"

	"k8s.io/klog"
)

const (
	// OvnNodeSubnets is the constant string representing the node subnets annotation key
	OvnNodeSubnets = "k8s.ovn.org/node-subnets"
	// OvnNodeJoinSubnets is the constant string representing the node's join switch subnets annotation key
	OvnNodeJoinSubnets = "k8s.ovn.org/node-join-subnets"
	// OvnNodeManagementPortMacAddress is the constant string representing the annotation key
	OvnNodeManagementPortMacAddress = "k8s.ovn.org/node-mgmt-port-mac-address"
	// OvnNodeChassisID is the systemID of the node needed for creating L3 gateway
	OvnNodeChassisID = "k8s.ovn.org/node-chassis-id"
	// OvnServiceIdledAt is a constant string representing the Service annotation key
	// whose value indicates the time stamp in RFC3339 format when a Service was idled
	OvnServiceIdledAt = "k8s.ovn.org/idled-at"
	// OvnNodeL3GatewayConfig is the constant string representing the l3 gateway annotation key
	OvnNodeL3GatewayConfig = "k8s.ovn.org/l3-gateway-config"
	// OvnNodeGatewayMode is the mode of the gateway in the l3 gateway annotation
	OvnNodeGatewayMode = "mode"
	// OvnNodeGatewayVlanID is the vlanid used by the gateway in the l3 gateway annotation
	OvnNodeGatewayVlanID = "vlan-id"
	// OvnNodeGatewayIfaceID is the interfaceID of the gateway in the l3 gateway annotation
	OvnNodeGatewayIfaceID = "interface-id"
	// OvnNodeGatewayMacAddress is the MacAddress of the Gateway interface in the l3 gateway annotation
	OvnNodeGatewayMacAddress = "mac-address"
	// OvnNodeGatewayIP is the IP address of the Gateway in the l3 gateway annotation
	OvnNodeGatewayIP = "ip-address"
	// OvnNodeGatewayNextHop is the Next Hop in the l3 gateway annotation
	OvnNodeGatewayNextHop = "next-hop"
	// OvnNodeLocalGatewayMacAddress represents the MAC addres of the br-local bridge
	OvnNodeLocalGatewayMacAddress = "local-mac-address"
	// OvnNodePortEnable in the l3 gateway annotation captures whether load balancer needs to
	// be created or not
	OvnNodePortEnable = "node-port-enable"
	// OvnDefaultNetworkGateway captures L3 gateway config for default OVN network interface
	OvnDefaultNetworkGateway = "default"
)

// StartClusterMaster runs a subnet IPAM and a controller that watches arrival/departure
// of nodes in the cluster
// On an addition to the cluster (node create), a new subnet is created for it that will translate
// to creation of a logical switch (done by the node, but could be created here at the master process too)
// Upon deletion of a node, the switch will be deleted
//
// TODO: Verify that the cluster was not already called with a different global subnet
//  If true, then either quit or perform a complete reconfiguration of the cluster (recreate switches/routers with new subnet values)
func (oc *Controller) StartClusterMaster(masterNodeName string) error {
	// The gateway router need to be connected to the distributed router via a per-node join switch.
	// We need a subnet allocator that allocates subnet for this per-node join switch. Use the 100.64.0.0/16
	// or fd98::/64 network range with host bits set to 3. The allocator will start allocating subnet that has upto 6
	// host IPs)
	var joinSubnet string
	if config.IPv6Mode {
		joinSubnet = "fd98::/64"
	} else {
		joinSubnet = "100.64.0.0/16"
	}
	_ = oc.joinSubnetAllocator.AddNetworkRange(joinSubnet, 3)

	existingNodes, err := oc.kube.GetNodes()
	if err != nil {
		klog.Errorf("Error in initializing/fetching subnets: %v", err)
		return err
	}
	for _, clusterEntry := range config.Default.ClusterSubnets {
		err := oc.masterSubnetAllocator.AddNetworkRange(clusterEntry.CIDR.String(), clusterEntry.HostBits())
		if err != nil {
			return err
		}
	}
	for _, node := range existingNodes.Items {
		hostsubnet, _ := parseNodeHostSubnet(&node)
		if hostsubnet != nil {
			err := oc.masterSubnetAllocator.MarkAllocatedNetwork(hostsubnet.String())
			if err != nil {
				utilruntime.HandleError(err)
			}
		}
		joinsubnet, _ := parseNodeJoinSubnet(&node)
		if joinsubnet != nil {
			err := oc.joinSubnetAllocator.MarkAllocatedNetwork(joinsubnet.String())
			if err != nil {
				utilruntime.HandleError(err)
			}
		}
	}

	if _, _, err := util.RunOVNNbctl("--columns=_uuid", "list", "port_group"); err == nil {
		oc.portGroupSupport = true
	}

	if oc.multicastSupport {
		// Multicast support requires portGroupSupport
		if oc.portGroupSupport {
			if _, _, err := util.RunOVNSbctl("--columns=_uuid", "list", "IGMP_Group"); err != nil {
				klog.Warningf("Multicast support enabled, however version of OVN in use does not support IGMP Group. " +
					"Disabling Multicast Support")
				oc.multicastSupport = false
			}
		} else {
			klog.Warningf("Multicast support enabled, however version of OVN in use does not support Port Group. " +
				"Disabling Multicast Support")
			oc.multicastSupport = false
		}
		if config.IPv6Mode {
			klog.Warningf("Multicast support enabled, but can not be used along with IPv6. Disabling Multicast Support")
			oc.multicastSupport = false
		}
	}

	if err := oc.SetupMaster(masterNodeName); err != nil {
		klog.Errorf("Failed to setup master (%v)", err)
		return err
	}

	return nil
}

// SetupMaster creates the central router and load-balancers for the network
func (oc *Controller) SetupMaster(masterNodeName string) error {
	clusterRouter := util.GetK8sClusterRouter()
	// Create a single common distributed router for the cluster.
	stdout, stderr, err := util.RunOVNNbctl("--", "--may-exist", "lr-add", clusterRouter,
		"--", "set", "logical_router", clusterRouter, "external_ids:k8s-cluster-router=yes")
	if err != nil {
		klog.Errorf("Failed to create a single common distributed router for the cluster, "+
			"stdout: %q, stderr: %q, error: %v", stdout, stderr, err)
		return err
	}

	// If supported, enable IGMP relay on the router to forward multicast
	// traffic between nodes.
	if oc.multicastSupport {
		stdout, stderr, err = util.RunOVNNbctl("--", "set", "logical_router",
			clusterRouter, "options:mcast_relay=\"true\"")
		if err != nil {
			klog.Errorf("Failed to enable IGMP relay on the cluster router, "+
				"stdout: %q, stderr: %q, error: %v", stdout, stderr, err)
			return err
		}

		// Drop IP multicast globally. Multicast is allowed only if explicitly
		// enabled in a namespace.
		err = createDefaultDenyMulticastPolicy()
		if err != nil {
			klog.Errorf("Failed to create default deny multicast policy, error: %v",
				err)
			return err
		}
	}

	// Create 2 load-balancers for east-west traffic.  One handles UDP and another handles TCP.
	oc.TCPLoadBalancerUUID, stderr, err = util.RunOVNNbctl("--data=bare", "--no-heading", "--columns=_uuid", "find", "load_balancer", "external_ids:k8s-cluster-lb-tcp=yes")
	if err != nil {
		klog.Errorf("Failed to get tcp load-balancer, stderr: %q, error: %v", stderr, err)
		return err
	}

	if oc.TCPLoadBalancerUUID == "" {
		oc.TCPLoadBalancerUUID, stderr, err = util.RunOVNNbctl("--", "create", "load_balancer", "external_ids:k8s-cluster-lb-tcp=yes", "protocol=tcp")
		if err != nil {
			klog.Errorf("Failed to create tcp load-balancer, stdout: %q, stderr: %q, error: %v", stdout, stderr, err)
			return err
		}
	}

	oc.UDPLoadBalancerUUID, stderr, err = util.RunOVNNbctl("--data=bare", "--no-heading", "--columns=_uuid", "find", "load_balancer", "external_ids:k8s-cluster-lb-udp=yes")
	if err != nil {
		klog.Errorf("Failed to get udp load-balancer, stderr: %q, error: %v", stderr, err)
		return err
	}
	if oc.UDPLoadBalancerUUID == "" {
		oc.UDPLoadBalancerUUID, stderr, err = util.RunOVNNbctl("--", "create", "load_balancer", "external_ids:k8s-cluster-lb-udp=yes", "protocol=udp")
		if err != nil {
			klog.Errorf("Failed to create udp load-balancer, stdout: %q, stderr: %q, error: %v", stdout, stderr, err)
			return err
		}
	}
	return nil
}

// annotate the node with the join subnet information assigned to node's join logical switch.
// the format of the annotation is:
//
// k8s.ovn.org/node-join-subnets: {
//	  "default": "100.64.0.0/29",
// }
func (oc *Controller) addNodeJoinSubnetAnnotations(node *kapi.Node, subnet string) error {
	// nothing to do if the node already has the annotation key
	_, ok := node.Annotations[OvnNodeJoinSubnets]
	if ok {
		return nil
	}

	bytes, err := json.Marshal(map[string]string{
		"default": subnet,
	})
	if err != nil {
		return fmt.Errorf("failed to marshal node %q annotation %q for subnet %s",
			node.Name, OvnNodeJoinSubnets, subnet)
	}
	nodeAnnotations := make(map[string]interface{})
	nodeAnnotations[OvnNodeJoinSubnets] = string(bytes)
	err = oc.kube.SetAnnotationsOnNode(node, nodeAnnotations)
	if err != nil {
		return fmt.Errorf("failed to set node annotation %q on existing node %s to %q: %v",
			OvnNodeJoinSubnets, node.Name, subnet, err)
	}
	return nil
}

func (oc *Controller) allocateJoinSubnet(node *kapi.Node) (string, error) {
	joinSubnet, _ := parseNodeJoinSubnet(node)
	if joinSubnet != nil {
		return joinSubnet.String(), nil
	}

	// Allocate a new network for the join switch
	joinSubnetStr, err := oc.joinSubnetAllocator.AllocateNetwork()
	if err != nil {
		return "", fmt.Errorf("Error allocating subnet for join switch for node  %s: %v", node.Name, err)
	}

	defer func() {
		// Release the allocation on error
		if err != nil {
			_ = oc.joinSubnetAllocator.ReleaseNetwork(joinSubnetStr)
		}
	}()
	// Set annotation on the node
	err = oc.addNodeJoinSubnetAnnotations(node, joinSubnetStr)
	if err != nil {
		return "", err
	}

<<<<<<< HEAD
	logrus.Infof("Allocated join subnet %q for node %q", node.Name, joinSubnetStr)
=======
	klog.Infof("Allocated join subnet %q for node %q", node.Name, joinSubnetStr)
>>>>>>> 4c22af99
	return joinSubnetStr, nil
}

func (oc *Controller) deleteNodeJoinSubnet(nodeName string, subnet *net.IPNet) error {
	err := oc.joinSubnetAllocator.ReleaseNetwork(subnet.String())
	if err != nil {
		return fmt.Errorf("Error deleting join subnet %v for node %q: %s", subnet, nodeName, err)
	}
<<<<<<< HEAD
	logrus.Infof("Deleted JoinSubnet %v for node %s", subnet, nodeName)
=======
	klog.Infof("Deleted JoinSubnet %v for node %s", subnet, nodeName)
>>>>>>> 4c22af99
	return nil
}

func parseNodeManagementPortMacAddr(node *kapi.Node) (string, error) {
	macAddress, ok := node.Annotations[OvnNodeManagementPortMacAddress]
	if !ok {
		klog.Errorf("macAddress annotation not found for node %q ", node.Name)
		return "", nil
	}

	_, err := net.ParseMAC(macAddress)
	if err != nil {
		return "", fmt.Errorf("Error %v in parsing node %v macAddress %v", err, node.Name, macAddress)
	}

	return macAddress, nil
}

func (oc *Controller) syncNodeManagementPort(node *kapi.Node, subnet *net.IPNet) error {

	macAddress, err := parseNodeManagementPortMacAddr(node)
	if err != nil {
		return err
	}

	if macAddress == "" {
		// When macAddress was removed, delete the switch port
		stdout, stderr, err := util.RunOVNNbctl("--", "--if-exists", "lsp-del", "k8s-"+node.Name)
		if err != nil {
			klog.Errorf("Failed to delete logical port to switch, stdout: %q, stderr: %q, error: %v", stdout, stderr, err)
		}

		return nil
	}

	if subnet == nil {
		subnet, err = parseNodeHostSubnet(node)
		if err != nil {
			return err
		}
	}

	_, portIP := util.GetNodeWellKnownAddresses(subnet)

	// Create this node's management logical port on the node switch
	var stdout, stderr string
	if config.IPv6Mode {
		stdout, stderr, err = util.RunOVNNbctl(
			"--", "--may-exist", "lsp-add", node.Name, "k8s-"+node.Name,
			"--", "lsp-set-addresses", "k8s-"+node.Name, macAddress+" "+portIP.IP.String())
	} else {
		stdout, stderr, err = util.RunOVNNbctl(
			"--", "--may-exist", "lsp-add", node.Name, "k8s-"+node.Name,
			"--", "lsp-set-addresses", "k8s-"+node.Name, macAddress+" "+portIP.IP.String(),
			"--", "--if-exists", "remove", "logical_switch", node.Name, "other-config", "exclude_ips")
	}
	if err != nil {
		klog.Errorf("Failed to add logical port to switch, stdout: %q, stderr: %q, error: %v", stdout, stderr, err)
		return err
	}

	if err := addAllowACLFromNode(node.Name, portIP.IP); err != nil {
		return err
	}

	return nil
}

// UnmarshalPodAnnotation returns a the unmarshalled pod annotation
func UnmarshalNodeL3GatewayAnnotation(node *kapi.Node) (map[string]string, error) {
	l3GatewayAnnotation, ok := node.Annotations[OvnNodeL3GatewayConfig]
	if !ok {
		return nil, fmt.Errorf("%s annotation not found for node %q", OvnNodeL3GatewayConfig, node.Name)
	}

	l3GatewayConfigMap := map[string]map[string]string{}
	if err := json.Unmarshal([]byte(l3GatewayAnnotation), &l3GatewayConfigMap); err != nil {
		return nil, fmt.Errorf("failed to unmarshal l3 gateway config annotation %s for node %q", l3GatewayAnnotation, node.Name)
	}

	l3GatewayConfig, ok := l3GatewayConfigMap[OvnDefaultNetworkGateway]
	if !ok {
		return nil, fmt.Errorf("%s annotation for %s network not found", OvnNodeL3GatewayConfig, OvnDefaultNetworkGateway)
	}
	return l3GatewayConfig, nil
}

func parseGatewayIfaceID(l3GatewayConfig map[string]string) (string, error) {
	ifaceID, ok := l3GatewayConfig[OvnNodeGatewayIfaceID]
	if !ok || ifaceID == "" {
		return "", fmt.Errorf("%s annotation not found or invalid", OvnNodeGatewayIfaceID)
	}

	return ifaceID, nil
}

func parseLocalGatewayMacAddress(l3GatewayConfig map[string]string) (string, error) {
	gatewayMacAddress, ok := l3GatewayConfig[OvnNodeLocalGatewayMacAddress]
	if !ok {
		return "", fmt.Errorf("%s annotation not found", OvnNodeLocalGatewayMacAddress)
	}

	_, err := net.ParseMAC(gatewayMacAddress)
	if err != nil {
		return "", fmt.Errorf("Error %v in parsing node gateway macAddress %v", err, gatewayMacAddress)
	}

	return gatewayMacAddress, nil
}

func parseGatewayMacAddress(l3GatewayConfig map[string]string) (string, error) {
	gatewayMacAddress, ok := l3GatewayConfig[OvnNodeGatewayMacAddress]
	if !ok {
		return "", fmt.Errorf("%s annotation not found", OvnNodeGatewayMacAddress)
	}

	_, err := net.ParseMAC(gatewayMacAddress)
	if err != nil {
		return "", fmt.Errorf("Error %v in parsing node gateway macAddress %v", err, gatewayMacAddress)
	}

	return gatewayMacAddress, nil
}

func parseGatewayLogicalNetwork(l3GatewayConfig map[string]string) (string, string, error) {
	ipAddress, ok := l3GatewayConfig[OvnNodeGatewayIP]
	if !ok {
		return "", "", fmt.Errorf("%s annotation not found", OvnNodeGatewayIP)
	}

	gwNextHop, ok := l3GatewayConfig[OvnNodeGatewayNextHop]
	if !ok {
		return "", "", fmt.Errorf("%s annotation not found", OvnNodeGatewayNextHop)
	}

	return ipAddress, gwNextHop, nil
}

func parseGatewayVLANID(l3GatewayConfig map[string]string, ifaceID string) ([]string, error) {

	var lspArgs []string
	vID, ok := l3GatewayConfig[OvnNodeGatewayVlanID]
	if !ok {
		return nil, fmt.Errorf("%s annotation not found", OvnNodeGatewayVlanID)
	}

	vlanID, errVlan := strconv.Atoi(vID)
	if errVlan != nil {
		return nil, fmt.Errorf("%s annotation has an invalid format", OvnNodeGatewayVlanID)
	}
	if vlanID > 0 {
		lspArgs = []string{"--", "set", "logical_switch_port",
			ifaceID, fmt.Sprintf("tag_request=%d", vlanID)}
	}

	return lspArgs, nil
}

func parseNodeChassisID(node *kapi.Node) (string, error) {
	systemID, ok := node.Annotations[OvnNodeChassisID]
	if !ok {
		return "", fmt.Errorf("%s annotation not found", OvnNodeChassisID)
	}
	return systemID, nil
}

func (oc *Controller) syncGatewayLogicalNetwork(node *kapi.Node, l3GatewayConfig map[string]string, subnet string) error {
	var err error
	var clusterSubnets []string
	for _, clusterSubnet := range config.Default.ClusterSubnets {
		clusterSubnets = append(clusterSubnets, clusterSubnet.CIDR.String())
	}

	mode := l3GatewayConfig[OvnNodeGatewayMode]
	nodePortEnable := false
	if l3GatewayConfig[OvnNodePortEnable] == "true" {
		nodePortEnable = true
	}
	ifaceID, err := parseGatewayIfaceID(l3GatewayConfig)
	if err != nil {
		return err
	}

	gwMacAddress, err := parseGatewayMacAddress(l3GatewayConfig)
	if err != nil {
		return err
	}

	ipAddress, gwNextHop, err := parseGatewayLogicalNetwork(l3GatewayConfig)
	if err != nil {
		return err
	}

	systemID, err := parseNodeChassisID(node)
	if err != nil {
		return err
	}

	var lspArgs []string
	var lspErr error
	if mode == string(config.GatewayModeShared) {
		lspArgs, lspErr = parseGatewayVLANID(l3GatewayConfig, ifaceID)
		if lspErr != nil {
			return lspErr
		}
	}

	// get a subnet for the per-node join switch
	joinSubnetStr, err := oc.allocateJoinSubnet(node)
	if err != nil {
		return err
	}

	err = util.GatewayInit(clusterSubnets, joinSubnetStr, systemID, node.Name, ifaceID, ipAddress,
		gwMacAddress, gwNextHop, subnet, nodePortEnable, lspArgs)
	if err != nil {
		return fmt.Errorf("failed to init shared interface gateway: %v", err)
	}

	// Add local only gateway to allow local service access
	if mode == string(config.GatewayModeShared) {
		localOnlyGwMacAddress, err := parseLocalGatewayMacAddress(l3GatewayConfig)
		if err != nil {
			return err
		}
		localOnlyIfaceID := fmt.Sprintf("br-local_%s", node.Name)
		err = util.LocalGatewayInit(clusterSubnets, joinSubnetStr, systemID, node.Name, ipAddress, localOnlyIfaceID,
			util.LocalnetGatewayIP(), localOnlyGwMacAddress, util.LocalnetGatewayNextHop())
		if err != nil {
			return err
		}
	}

	if nodePortEnable {
		err = oc.handleNodePortLB(node)
	}

	return err
}

func parseNodeHostSubnet(node *kapi.Node) (*net.IPNet, error) {
	sub, ok := node.Annotations[OvnNodeSubnets]
	if ok {
		nodeSubnets := make(map[string]string)
		if err := json.Unmarshal([]byte(sub), &nodeSubnets); err != nil {
			return nil, fmt.Errorf("error parsing node-subnets annotation: %v", err)
		}
		sub, ok = nodeSubnets["default"]
	}
	if !ok {
		return nil, fmt.Errorf("node %q has no subnet annotation", node.Name)
	}

	_, subnet, err := net.ParseCIDR(sub)
	if err != nil {
		return nil, fmt.Errorf("Error in parsing hostsubnet - %v", err)
	}

	return subnet, nil
}

<<<<<<< HEAD
func parseNodeJoinSubnet(node *kapi.Node) (*net.IPNet, error) {
	sub, ok := node.Annotations[OvnNodeJoinSubnets]
=======
func parseNodeHostSubnet(node *kapi.Node) (*net.IPNet, error) {
	sub, ok := node.Annotations[OvnNodeSubnets]
>>>>>>> 4c22af99
	if ok {
		nodeSubnets := make(map[string]string)
		if err := json.Unmarshal([]byte(sub), &nodeSubnets); err != nil {
			return nil, fmt.Errorf("error parsing node-subnets annotation: %v", err)
		}
		sub, ok = nodeSubnets["default"]
	}
	if !ok {
		return nil, fmt.Errorf("node %q has no join subnet annotation", node.Name)
	}

	_, subnet, err := net.ParseCIDR(sub)
	if err != nil {
		return nil, fmt.Errorf("Error in parsing hostsubnet - %v", err)
	}

	return subnet, nil
}

func parseNodeJoinSubnet(node *kapi.Node) (*net.IPNet, error) {
	sub, ok := node.Annotations[OvnNodeJoinSubnets]
	if ok {
		nodeSubnets := make(map[string]string)
		if err := json.Unmarshal([]byte(sub), &nodeSubnets); err != nil {
			return nil, fmt.Errorf("error parsing node-subnets annotation: %v", err)
		}
		sub, ok = nodeSubnets["default"]
	}
	if !ok {
		return nil, fmt.Errorf("node %q has no join subnet annotation", node.Name)
	}

	_, subnet, err := net.ParseCIDR(sub)
	if err != nil {
		return nil, fmt.Errorf("Error in parsing hostsubnet - %v", err)
	}

	return subnet, nil
}

func (oc *Controller) ensureNodeLogicalNetwork(nodeName string, hostsubnet *net.IPNet) error {

	// Get firstIP for gateway.  Skip the second address of the LogicalSwitch's
	// subnet since we set it aside for the management port on that node.
	firstIP, secondIP := util.GetNodeWellKnownAddresses(hostsubnet)
	nodeLRPMac := util.IPAddrToHWAddr(firstIP.IP)
	clusterRouter := util.GetK8sClusterRouter()

	// Create a router port and provide it the first address on the node's host subnet
	_, stderr, err := util.RunOVNNbctl("--may-exist", "lrp-add", clusterRouter, "rtos-"+nodeName,
		nodeLRPMac, firstIP.String())
	if err != nil {
		klog.Errorf("Failed to add logical port to router, stderr: %q, error: %v", stderr, err)
		return err
	}

	// Create a logical switch and set its subnet.
	var stdout string
	if config.IPv6Mode {
		stdout, stderr, err = util.RunOVNNbctl("--", "--may-exist", "ls-add", nodeName,
			"--", "set", "logical_switch", nodeName, "other-config:ipv6_prefix="+hostsubnet.IP.String())
	} else {
		stdout, stderr, err = util.RunOVNNbctl("--", "--may-exist", "ls-add", nodeName,
			"--", "set", "logical_switch", nodeName, "other-config:subnet="+hostsubnet.String(),
			"other-config:exclude_ips="+secondIP.IP.String())
	}
	if err != nil {
		klog.Errorf("Failed to create a logical switch %v, stdout: %q, stderr: %q, error: %v", nodeName, stdout, stderr, err)
		return err
	}

	// If supported, enable IGMP snooping and querier on the node.
	if oc.multicastSupport {
		stdout, stderr, err = util.RunOVNNbctl("set", "logical_switch",
			nodeName, "other-config:mcast_snoop=\"true\"")
		if err != nil {
			klog.Errorf("Failed to enable IGMP on logical switch %v, stdout: %q, stderr: %q, error: %v",
				nodeName, stdout, stderr, err)
			return err
		}

		// Configure querier only if we have an IPv4 address, otherwise
		// disable querier.
		if firstIP.IP.To4() != nil {
			stdout, stderr, err = util.RunOVNNbctl("set", "logical_switch",
				nodeName, "other-config:mcast_querier=\"true\"",
				"other-config:mcast_eth_src=\""+nodeLRPMac+"\"",
				"other-config:mcast_ip4_src=\""+firstIP.IP.String()+"\"")
			if err != nil {
				klog.Errorf("Failed to enable IGMP Querier on logical switch %v, stdout: %q, stderr: %q, error: %v",
					nodeName, stdout, stderr, err)
				return err
			}
		} else {
			stdout, stderr, err = util.RunOVNNbctl("set", "logical_switch",
				nodeName, "other-config:mcast_querier=\"false\"")
			if err != nil {
				klog.Errorf("Failed to disable IGMP Querier on logical switch %v, stdout: %q, stderr: %q, error: %v",
					nodeName, stdout, stderr, err)
				return err
			}
			klog.Infof("Disabled IGMP Querier on logical switch %v (No IPv4 Source IP available)",
				nodeName)
		}
	}

	// Connect the switch to the router.
	stdout, stderr, err = util.RunOVNNbctl("--", "--may-exist", "lsp-add", nodeName, "stor-"+nodeName,
		"--", "set", "logical_switch_port", "stor-"+nodeName, "type=router", "options:router-port=rtos-"+nodeName, "addresses="+"\""+nodeLRPMac+"\"")
	if err != nil {
		klog.Errorf("Failed to add logical port to switch, stdout: %q, stderr: %q, error: %v", stdout, stderr, err)
		return err
	}

	// Add our cluster TCP and UDP load balancers to the node switch
	if oc.TCPLoadBalancerUUID == "" {
		return fmt.Errorf("TCP cluster load balancer not created")
	}
	stdout, stderr, err = util.RunOVNNbctl("set", "logical_switch", nodeName, "load_balancer="+oc.TCPLoadBalancerUUID)
	if err != nil {
		klog.Errorf("Failed to set logical switch %v's loadbalancer, stdout: %q, stderr: %q, error: %v", nodeName, stdout, stderr, err)
		return err
	}

	if oc.UDPLoadBalancerUUID == "" {
		return fmt.Errorf("UDP cluster load balancer not created")
	}
	stdout, stderr, err = util.RunOVNNbctl("add", "logical_switch", nodeName, "load_balancer", oc.UDPLoadBalancerUUID)
	if err != nil {
		klog.Errorf("Failed to add logical switch %v's loadbalancer, stdout: %q, stderr: %q, error: %v", nodeName, stdout, stderr, err)
		return err
	}

	// Add the node to the logical switch cache
	oc.lsMutex.Lock()
	defer oc.lsMutex.Unlock()
	if existing, ok := oc.logicalSwitchCache[nodeName]; ok && !reflect.DeepEqual(existing, hostsubnet) {
		klog.Warningf("Node %q logical switch already in cache with subnet %v; replacing with %v", nodeName, existing, hostsubnet)
	}
	oc.logicalSwitchCache[nodeName] = hostsubnet

	return nil
}

// annotate the node with the subnet information assigned to node's logical switch. the
// new format of the annotation is:
//
// k8s.ovn.org/node-subnets: {
//	  "default": "192.168.2.1",
// }
func (oc *Controller) addNodeAnnotations(node *kapi.Node, subnet string) error {
	// nothing to do if the node already has the annotation key
	_, ok := node.Annotations[OvnNodeSubnets]
	if ok {
		return nil
	}

	bytes, err := json.Marshal(map[string]string{
		"default": subnet,
	})
	if err != nil {
		return fmt.Errorf("failed to marshal node %q annotation for subnet %s",
			node.Name, subnet)
	}
	nodeAnnotations := make(map[string]interface{})
	nodeAnnotations[OvnNodeSubnets] = string(bytes)
	err = oc.kube.SetAnnotationsOnNode(node, nodeAnnotations)
	if err != nil {
		return fmt.Errorf("failed to set node annotation %q on existing node %s to %q: %v",
			OvnNodeSubnets, node.Name, subnet, err)
	}
	return nil
}

func (oc *Controller) addNode(node *kapi.Node) (hostsubnet *net.IPNet, err error) {
	oc.clearInitialNodeNetworkUnavailableCondition(node, nil)

	hostsubnet, _ = parseNodeHostSubnet(node)
	if hostsubnet != nil {
		// Update the node's annotation to use the new annotation key and remove the
		// old annotation key.
		err = oc.addNodeAnnotations(node, hostsubnet.String())
		if err != nil {
			return nil, err
		}
		// Node already has subnet assigned; ensure its logical network is set up
		return hostsubnet, oc.ensureNodeLogicalNetwork(node.Name, hostsubnet)
	}

	// Node doesn't have a subnet assigned; reserve a new one for it
	hostsubnetStr, err := oc.masterSubnetAllocator.AllocateNetwork()
	if err != nil {
		return nil, fmt.Errorf("Error allocating network for node %s: %v", node.Name, err)
	}
	klog.Infof("Allocated node %s HostSubnet %s", node.Name, hostsubnetStr)

	_, hostsubnet, err = net.ParseCIDR(hostsubnetStr)
	if err != nil {
		return nil, fmt.Errorf("Error in parsing hostsubnet %s - %v", hostsubnetStr, err)
	}

	defer func() {
		// Release the allocation on error
		if err != nil {
			_ = oc.masterSubnetAllocator.ReleaseNetwork(hostsubnetStr)
		}
	}()

	// Ensure that the node's logical network has been created
	err = oc.ensureNodeLogicalNetwork(node.Name, hostsubnet)
	if err != nil {
		return nil, err
	}

	// Set the HostSubnet annotation on the node object to signal
	// to nodes that their logical infrastructure is set up and they can
	// proceed with their initialization
	err = oc.addNodeAnnotations(node, hostsubnet.String())
	if err != nil {
		return nil, err
	}

	return hostsubnet, nil
}

func (oc *Controller) deleteNodeHostSubnet(nodeName string, subnet *net.IPNet) error {
	err := oc.masterSubnetAllocator.ReleaseNetwork(subnet.String())
	if err != nil {
		return fmt.Errorf("Error deleting subnet %v for node %q: %s", subnet, nodeName, err)
	}
	klog.Infof("Deleted HostSubnet %v for node %s", subnet, nodeName)
	return nil
}

func (oc *Controller) deleteNodeLogicalNetwork(nodeName string) error {
	// Remove the logical switch associated with the node
	if _, stderr, err := util.RunOVNNbctl("--if-exist", "ls-del", nodeName); err != nil {
		return fmt.Errorf("Failed to delete logical switch %s, "+
			"stderr: %q, error: %v", nodeName, stderr, err)
	}

	// Remove the patch port that connects distributed router to node's logical switch
	if _, stderr, err := util.RunOVNNbctl("--if-exist", "lrp-del", "rtos-"+nodeName); err != nil {
		return fmt.Errorf("Failed to delete logical router port rtos-%s, "+
			"stderr: %q, error: %v", nodeName, stderr, err)
	}

	return nil
}

func (oc *Controller) deleteNode(nodeName string, nodeSubnet, joinSubnet *net.IPNet) error {
	// Clean up as much as we can but don't hard error
	if nodeSubnet != nil {
		if err := oc.deleteNodeHostSubnet(nodeName, nodeSubnet); err != nil {
<<<<<<< HEAD
			logrus.Errorf("Error deleting node %s HostSubnet %v: %v", nodeName, nodeSubnet, err)
=======
			klog.Errorf("Error deleting node %s HostSubnet %v: %v", nodeName, nodeSubnet, err)
>>>>>>> 4c22af99
		}
	}
	if joinSubnet != nil {
		if err := oc.deleteNodeJoinSubnet(nodeName, joinSubnet); err != nil {
<<<<<<< HEAD
			logrus.Errorf("Error deleting node %s JoinSubnet %v: %v", nodeName, joinSubnet, err)
=======
			klog.Errorf("Error deleting node %s JoinSubnet %v: %v", nodeName, joinSubnet, err)
>>>>>>> 4c22af99
		}
	}

	if err := oc.deleteNodeLogicalNetwork(nodeName); err != nil {
		klog.Errorf("Error deleting node %s logical network: %v", nodeName, err)
	}

	if err := util.GatewayCleanup(nodeName); err != nil {
		return fmt.Errorf("Failed to clean up node %s gateway: (%v)", nodeName, err)
	}

	return nil
}

// OVN uses an overlay and doesn't need GCE Routes, we need to
// clear the NetworkUnavailable condition that kubelet adds to initial node
// status when using GCE (done here: https://github.com/kubernetes/kubernetes/blob/master/pkg/controller/cloud/node_controller.go#L237).
// See discussion surrounding this here: https://github.com/kubernetes/kubernetes/pull/34398.
// TODO: make upstream kubelet more flexible with overlays and GCE so this
// condition doesn't get added for network plugins that don't want it, and then
// we can remove this function.
func (oc *Controller) clearInitialNodeNetworkUnavailableCondition(origNode, newNode *kapi.Node) {
	// If it is not a Cloud Provider node, then nothing to do.
	if origNode.Spec.ProviderID == "" {
		return
	}
	// if newNode is not nil, then we are called from UpdateFunc()
	if newNode != nil && reflect.DeepEqual(origNode.Status.Conditions, newNode.Status.Conditions) {
		return
	}

	cleared := false
	resultErr := retry.RetryOnConflict(retry.DefaultBackoff, func() error {
		var err error

		oldNode, err := oc.kube.GetNode(origNode.Name)
		if err != nil {
			return err
		}
		// Informer cache should not be mutated, so get a copy of the object
		node := oldNode.DeepCopy()

		for i := range node.Status.Conditions {
			if node.Status.Conditions[i].Type == kapi.NodeNetworkUnavailable {
				condition := &node.Status.Conditions[i]
				if condition.Status != kapi.ConditionFalse && condition.Reason == "NoRouteCreated" {
					condition.Status = kapi.ConditionFalse
					condition.Reason = "RouteCreated"
					condition.Message = "ovn-kube cleared kubelet-set NoRouteCreated"
					condition.LastTransitionTime = metav1.Now()
					if err = oc.kube.UpdateNodeStatus(node); err == nil {
						cleared = true
					}
				}
				break
			}
		}
		return err
	})
	if resultErr != nil {
		klog.Errorf("status update failed for local node %s: %v", origNode.Name, resultErr)
	} else if cleared {
		klog.Infof("Cleared node NetworkUnavailable/NoRouteCreated condition for %s", origNode.Name)
	}
}

func (oc *Controller) syncNodes(nodes []interface{}) {
	foundNodes := make(map[string]*kapi.Node)
	for _, tmp := range nodes {
		node, ok := tmp.(*kapi.Node)
		if !ok {
			klog.Errorf("Spurious object in syncNodes: %v", tmp)
			continue
		}
		foundNodes[node.Name] = node
	}

	// We only deal with cleaning up nodes that shouldn't exist here, since
	// watchNodes() will be called for all existing nodes at startup anyway.
	// Note that this list will include the 'join' cluster switch, which we
	// do not want to delete.
	var subnetAttr string
	if config.IPv6Mode {
		subnetAttr = "ipv6_prefix"
	} else {
		subnetAttr = "subnet"
	}
	nodeSwitches, stderr, err := util.RunOVNNbctl("--data=bare", "--no-heading",
		"--columns=name,other-config", "find", "logical_switch",
		"other-config:"+subnetAttr+"!=_")
	if err != nil {
		klog.Errorf("Failed to get node logical switches: stderr: %q, error: %v",
			stderr, err)
		return
	}

	type NodeSubnets struct {
		hostSubnet *net.IPNet
		joinSubnet *net.IPNet
	}
	NodeSubnetsMap := make(map[string]*NodeSubnets)
	for _, result := range strings.Split(nodeSwitches, "\n\n") {
		// Split result into name and other-config
		items := strings.Split(result, "\n")
		if len(items) != 2 || len(items[0]) == 0 {
			continue
		}
		isJoinSwitch := false
		nodeName := items[0]
		if strings.HasPrefix(items[0], "join_") {
			isJoinSwitch = true
			nodeName = strings.Split(items[0], "_")[1]
		}
		if _, ok := foundNodes[nodeName]; ok {
			// node still exists, no cleanup to do
			continue
		}

		var subnet *net.IPNet
		attrs := strings.Fields(items[1])
		for _, attr := range attrs {
			if strings.HasPrefix(attr, subnetAttr+"=") {
				subnetStr := strings.TrimPrefix(attr, subnetAttr+"=")
				if config.IPv6Mode {
					subnetStr += "/64"
				}
				_, subnet, _ = net.ParseCIDR(subnetStr)
				break
			}
		}
		var tmp NodeSubnets
		nodeSubnets, ok := NodeSubnetsMap[nodeName]
		if !ok {
			nodeSubnets = &tmp
			NodeSubnetsMap[nodeName] = nodeSubnets
		}
		if isJoinSwitch {
			nodeSubnets.joinSubnet = subnet
		} else {
			nodeSubnets.hostSubnet = subnet
		}
	}

	for nodeName, nodeSubnets := range NodeSubnetsMap {
		if err := oc.deleteNode(nodeName, nodeSubnets.hostSubnet, nodeSubnets.joinSubnet); err != nil {
<<<<<<< HEAD
			logrus.Error(err)
=======
			klog.Error(err)
>>>>>>> 4c22af99
		}
	}
}<|MERGE_RESOLUTION|>--- conflicted
+++ resolved
@@ -251,11 +251,7 @@
 		return "", err
 	}
 
-<<<<<<< HEAD
-	logrus.Infof("Allocated join subnet %q for node %q", node.Name, joinSubnetStr)
-=======
 	klog.Infof("Allocated join subnet %q for node %q", node.Name, joinSubnetStr)
->>>>>>> 4c22af99
 	return joinSubnetStr, nil
 }
 
@@ -264,11 +260,7 @@
 	if err != nil {
 		return fmt.Errorf("Error deleting join subnet %v for node %q: %s", subnet, nodeName, err)
 	}
-<<<<<<< HEAD
-	logrus.Infof("Deleted JoinSubnet %v for node %s", subnet, nodeName)
-=======
 	klog.Infof("Deleted JoinSubnet %v for node %s", subnet, nodeName)
->>>>>>> 4c22af99
 	return nil
 }
 
@@ -520,32 +512,6 @@
 	}
 	if !ok {
 		return nil, fmt.Errorf("node %q has no subnet annotation", node.Name)
-	}
-
-	_, subnet, err := net.ParseCIDR(sub)
-	if err != nil {
-		return nil, fmt.Errorf("Error in parsing hostsubnet - %v", err)
-	}
-
-	return subnet, nil
-}
-
-<<<<<<< HEAD
-func parseNodeJoinSubnet(node *kapi.Node) (*net.IPNet, error) {
-	sub, ok := node.Annotations[OvnNodeJoinSubnets]
-=======
-func parseNodeHostSubnet(node *kapi.Node) (*net.IPNet, error) {
-	sub, ok := node.Annotations[OvnNodeSubnets]
->>>>>>> 4c22af99
-	if ok {
-		nodeSubnets := make(map[string]string)
-		if err := json.Unmarshal([]byte(sub), &nodeSubnets); err != nil {
-			return nil, fmt.Errorf("error parsing node-subnets annotation: %v", err)
-		}
-		sub, ok = nodeSubnets["default"]
-	}
-	if !ok {
-		return nil, fmt.Errorf("node %q has no join subnet annotation", node.Name)
 	}
 
 	_, subnet, err := net.ParseCIDR(sub)
@@ -791,20 +757,12 @@
 	// Clean up as much as we can but don't hard error
 	if nodeSubnet != nil {
 		if err := oc.deleteNodeHostSubnet(nodeName, nodeSubnet); err != nil {
-<<<<<<< HEAD
-			logrus.Errorf("Error deleting node %s HostSubnet %v: %v", nodeName, nodeSubnet, err)
-=======
 			klog.Errorf("Error deleting node %s HostSubnet %v: %v", nodeName, nodeSubnet, err)
->>>>>>> 4c22af99
 		}
 	}
 	if joinSubnet != nil {
 		if err := oc.deleteNodeJoinSubnet(nodeName, joinSubnet); err != nil {
-<<<<<<< HEAD
-			logrus.Errorf("Error deleting node %s JoinSubnet %v: %v", nodeName, joinSubnet, err)
-=======
 			klog.Errorf("Error deleting node %s JoinSubnet %v: %v", nodeName, joinSubnet, err)
->>>>>>> 4c22af99
 		}
 	}
 
@@ -950,11 +908,7 @@
 
 	for nodeName, nodeSubnets := range NodeSubnetsMap {
 		if err := oc.deleteNode(nodeName, nodeSubnets.hostSubnet, nodeSubnets.joinSubnet); err != nil {
-<<<<<<< HEAD
-			logrus.Error(err)
-=======
 			klog.Error(err)
->>>>>>> 4c22af99
 		}
 	}
 }