--- conflicted
+++ resolved
@@ -65,11 +65,7 @@
 		targetPort := lbEps.Port
 		for _, svcPort := range svc.Spec.Ports {
 			if svcPort.Protocol == kapi.ProtocolTCP && svcPort.Name == svcPortName {
-<<<<<<< HEAD
-				if svc.Spec.Type == kapi.ServiceTypeNodePort && config.Gateway.NodeportEnable {
-=======
 				if util.ServiceTypeHasNodePort(svc) && config.Gateway.NodeportEnable {
->>>>>>> c203bea3
 					logrus.Debugf("Creating Gateways IP for NodePort: %d, %v", svcPort.NodePort, ips)
 					err = ovn.createGatewaysVIP(string(svcPort.Protocol), svcPort.NodePort, targetPort, ips)
 					if err != nil {
@@ -101,11 +97,7 @@
 		targetPort := lbEps.Port
 		for _, svcPort := range svc.Spec.Ports {
 			if svcPort.Protocol == kapi.ProtocolUDP && svcPort.Name == svcPortName {
-<<<<<<< HEAD
-				if svc.Spec.Type == kapi.ServiceTypeNodePort && config.Gateway.NodeportEnable {
-=======
 				if util.ServiceTypeHasNodePort(svc) && config.Gateway.NodeportEnable {
->>>>>>> c203bea3
 					err = ovn.createGatewaysVIP(string(svcPort.Protocol), svcPort.NodePort, targetPort, ips)
 					if err != nil {
 						logrus.Errorf("Error in creating Node Port for svc %s, node port: %d - %v\n", svc.Name, svcPort.NodePort, err)
