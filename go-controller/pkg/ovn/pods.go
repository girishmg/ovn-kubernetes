package ovn

import (
	"fmt"
	"net"
	"strings"
	"time"

	"github.com/ovn-org/ovn-kubernetes/go-controller/pkg/config"
	util "github.com/ovn-org/ovn-kubernetes/go-controller/pkg/util"
	kapi "k8s.io/api/core/v1"
	"k8s.io/apimachinery/pkg/util/wait"
	"k8s.io/klog"
)

// Builds the logical switch port name for a given pod.
func podLogicalPortName(pod *kapi.Pod) string {
	return pod.Namespace + "_" + pod.Name
}

func (oc *Controller) syncPods(pods []interface{}) {
	// get the list of logical switch ports (equivalent to pods)
	expectedLogicalPorts := make(map[string]bool)
	for _, podInterface := range pods {
		pod, ok := podInterface.(*kapi.Pod)
		if !ok {
			klog.Errorf("Spurious object in syncPods: %v", podInterface)
			continue
		}
		_, err := util.UnmarshalPodAnnotation(pod.Annotations)
		if podScheduled(pod) && podWantsNetwork(pod) && err == nil {
			logicalPort := podLogicalPortName(pod)
			expectedLogicalPorts[logicalPort] = true
		}
	}

	// get the list of logical ports from OVN
	output, stderr, err := util.RunOVNNbctl("--data=bare", "--no-heading",
		"--columns=name", "find", "logical_switch_port", "external_ids:pod=true")
	if err != nil {
		klog.Errorf("Error in obtaining list of logical ports, "+
			"stderr: %q, err: %v",
			stderr, err)
		return
	}
	existingLogicalPorts := strings.Fields(output)
	for _, existingPort := range existingLogicalPorts {
		if _, ok := expectedLogicalPorts[existingPort]; !ok {
			// not found, delete this logical port
			klog.Infof("Stale logical port found: %s. This logical port will be deleted.", existingPort)
			out, stderr, err := util.RunOVNNbctl("--if-exists", "lsp-del",
				existingPort)
			if err != nil {
				klog.Errorf("Error in deleting pod's logical port "+
					"stdout: %q, stderr: %q err: %v",
					out, stderr, err)
			}
			if !oc.portGroupSupport {
				oc.deletePodAcls(existingPort)
			}
		}
	}
}

func (oc *Controller) deletePodAcls(logicalPort string) {
	// delete the ACL rules on OVN that corresponding pod has been deleted
	uuids, stderr, err := util.RunOVNNbctl("--data=bare", "--no-heading",
		"--columns=_uuid", "find", "ACL",
		fmt.Sprintf("external_ids:logical_port=%s", logicalPort))
	if err != nil {
		klog.Errorf("Error in getting list of acls "+
			"stdout: %q, stderr: %q, error: %v", uuids, stderr, err)
		return
	}

	if uuids == "" {
		klog.V(5).Infof("deletePodAcls: returning because find " +
			"returned no ACLs")
		return
	}

	uuidSlice := strings.Fields(uuids)
	for _, uuid := range uuidSlice {
		// Get logical switch
		out, stderr, err := util.RunOVNNbctl("--data=bare",
			"--no-heading", "--columns=_uuid", "find", "logical_switch",
			fmt.Sprintf("acls{>=}%s", uuid))
		if err != nil {
			klog.Errorf("find failed to get the logical_switch of acl "+
				"uuid=%s, stderr: %q, (%v)", uuid, stderr, err)
			continue
		}

		if out == "" {
			continue
		}
		logicalSwitch := out

		_, stderr, err = util.RunOVNNbctl("--if-exists", "remove",
			"logical_switch", logicalSwitch, "acls", uuid)
		if err != nil {
			klog.Errorf("failed to delete the allow-from rule %s for"+
				" logical_switch=%s, logical_port=%s, stderr: %q, (%v)",
				uuid, logicalSwitch, logicalPort, stderr, err)
			continue
		}
	}
}

func (oc *Controller) getLogicalPortUUID(logicalPort string) (string, error) {
	if oc.logicalPortUUIDCache[logicalPort] != "" {
		return oc.logicalPortUUIDCache[logicalPort], nil
	}

	out, stderr, err := util.RunOVNNbctl("--if-exists", "get",
		"logical_switch_port", logicalPort, "_uuid")
	if err != nil {
		return "", fmt.Errorf("Error while getting uuid for logical_switch_port "+
			"%s, stderr: %q, err: %v", logicalPort, stderr, err)
	}

	if out == "" {
		return "", fmt.Errorf("empty uuid for logical_switch_port %s", logicalPort)
	}

	oc.logicalPortUUIDCache[logicalPort] = out
	return oc.logicalPortUUIDCache[logicalPort], nil
}

func (oc *Controller) deleteLogicalPort(pod *kapi.Pod) {
	if pod.Spec.HostNetwork {
		return
	}

	podDesc := pod.Namespace + "/" + pod.Name
	klog.Infof("Deleting pod: %s", podDesc)
	logicalPort := podLogicalPortName(pod)
	out, stderr, err := util.RunOVNNbctl("--if-exists", "lsp-del",
		logicalPort)
	if err != nil {
		klog.Errorf("Error in deleting pod %s logical port "+
			"stdout: %q, stderr: %q, (%v)",
			podDesc, out, stderr, err)
	}

	var podIP net.IP
	podAnnotation, err := util.UnmarshalPodAnnotation(pod.Annotations)
	if err != nil {
		klog.V(5).Infof("failed to read pod %s annotation when deleting "+
			"logical port; falling back to PodIP %s: %v",
			podDesc, pod.Status.PodIP, err)
		podIP = net.ParseIP(pod.Status.PodIP)
	} else {
		podIP = podAnnotation.IP.IP
	}

	delete(oc.logicalPortCache, logicalPort)

	oc.lspMutex.Lock()
	delete(oc.logicalPortUUIDCache, logicalPort)
	oc.lspMutex.Unlock()

	// Remove the port from the default deny multicast policy
	if oc.multicastSupport {
		if err := oc.podDeleteDefaultDenyMulticastPolicy(logicalPort); err != nil {
			klog.Errorf(err.Error())
		}
	}

	if err := oc.deletePodFromNamespace(pod.Namespace, podIP, logicalPort); err != nil {
		klog.Errorf(err.Error())
	}
}

func (oc *Controller) waitForNodeLogicalSwitch(nodeName string) (*net.IPNet, error) {
	// Wait for the node logical switch to be created by the ClusterController.
	// The node switch will be created when the node's logical network infrastructure
	// is created by the node watch.
	var subnet *net.IPNet
	if err := wait.PollImmediate(10*time.Millisecond, 30*time.Second, func() (bool, error) {
		oc.lsMutex.Lock()
		defer oc.lsMutex.Unlock()
		var ok bool
		subnet, ok = oc.logicalSwitchCache[nodeName]
		return ok, nil
	}); err != nil {
		return nil, fmt.Errorf("timed out waiting for logical switch %q subnet: %v", nodeName, err)
	}
	return subnet, nil
}

func getPodAddresses(portName string) (net.HardwareAddr, net.IP, bool, error) {
	podMac, podIP, err := util.GetPortAddresses(portName)
	if err != nil {
		return nil, nil, false, err
	}
	if podMac == nil || podIP == nil {
		// wait longer
		return nil, nil, false, nil
	}
	return podMac, podIP, true, nil
}

func waitForPodAddresses(portName string) (net.HardwareAddr, net.IP, error) {
	var (
		podMac net.HardwareAddr
		podIP  net.IP
		done   bool
		err    error
	)

	// First try to get the pod addresses quickly then fall back to polling every second.
	err = wait.PollImmediate(50*time.Millisecond, 300*time.Millisecond, func() (bool, error) {
		podMac, podIP, done, err = getPodAddresses(portName)
		return done, err
	})
	if err == wait.ErrWaitTimeout {
		err = wait.PollImmediate(time.Second, 30*time.Second, func() (bool, error) {
			podMac, podIP, done, err = getPodAddresses(portName)
			return done, err
		})
	}

	if err != nil || podMac == nil || podIP == nil {
		return nil, nil, fmt.Errorf("Error while obtaining addresses for %s: %v", portName, err)
	}

	return podMac, podIP, nil
}

func getRoutesGatewayIP(pod *kapi.Pod, gatewayIPnet *net.IPNet) ([]util.PodRoute, net.IP, error) {
	// if there are other network attachments for the pod, then check if those network-attachment's
	// annotation has default-route key. If present, then we need to skip adding default route for
	// OVN interface
	networks, err := util.GetPodNetSelAnnotation(pod, util.NetworkAttachmentAnnotation)
	if err != nil {
		return nil, nil, fmt.Errorf("error while getting network attachment definition for [%s/%s]: %v",
			pod.Namespace, pod.Name, err)
	}
	otherDefaultRoute := false
	for _, network := range networks {
		if len(network.GatewayRequest) != 0 && network.GatewayRequest[0] != nil {
			otherDefaultRoute = true
			break
		}
	}
	var gatewayIP net.IP
	routes := make([]util.PodRoute, 0)
	if otherDefaultRoute {
		for _, clusterSubnet := range config.Default.ClusterSubnets {
			var route util.PodRoute
			route.Dest = clusterSubnet.CIDR
			route.NextHop = gatewayIPnet.IP
			routes = append(routes, route)
		}
	} else {
		gatewayIP = gatewayIPnet.IP
	}
	return routes, gatewayIP, nil
}

func (oc *Controller) addLogicalPort(pod *kapi.Pod) error {
	var out, stderr string
	var err error

	// If a node does node have an assigned hostsubnet don't wait for the logical switch to appear
	if val, ok := oc.logicalSwitchCache[pod.Spec.NodeName]; ok && val == nil {
		return nil
	}

	// Keep track of how long syncs take.
	start := time.Now()
	defer func() {
		klog.Infof("[%s/%s] addLogicalPort took %v", pod.Namespace, pod.Name, time.Since(start))
	}()

	logicalSwitch := pod.Spec.NodeName
	nodeSubnet, err := oc.waitForNodeLogicalSwitch(pod.Spec.NodeName)
	if err != nil {
		return err
	}

	portName := podLogicalPortName(pod)
	klog.V(5).Infof("Creating logical port for %s on switch %s", portName, logicalSwitch)

	annotation, err := util.UnmarshalPodAnnotation(pod.Annotations)
	// If pod already has annotations, just add the lsp with static ip/mac.
	// Else, create the lsp with dynamic addresses.
	if err == nil {
		out, stderr, err = util.RunOVNNbctl(
			"--may-exist", "lsp-add", logicalSwitch, portName,
			"--", "lsp-set-addresses", portName, fmt.Sprintf("%s %s", annotation.MAC, annotation.IP.IP),
			"--", "set", "logical_switch_port", portName, "external-ids:namespace="+pod.Namespace,
			"external-ids:logical_switch="+logicalSwitch, "external-ids:pod=true",
			"--", "--if-exists", "clear", "logical_switch_port", portName, "dynamic_addresses")
		if err != nil {
			return fmt.Errorf("Failed to add logical port to switch "+
				"stdout: %q, stderr: %q (%v)", out, stderr, err)
		}
		// now set the port security for the logical switch port
		out, stderr, err = util.RunOVNNbctl("lsp-set-port-security", portName,
			fmt.Sprintf("%s %s", annotation.MAC, annotation.IP))
		if err != nil {
			return fmt.Errorf("error while setting port security for logical port %s "+
				"stdout: %q, stderr: %q (%v)", portName, out, stderr, err)
		}
		oc.logicalPortCache[portName] = logicalSwitch
		return oc.addPodToNamespace(pod.Namespace, annotation.IP.IP, portName)
	}

	addressStr := "dynamic"
	networks, err := util.GetPodNetSelAnnotation(pod, util.DefNetworkAnnotation)
	if err != nil || (networks != nil && len(networks) != 1) {
		return fmt.Errorf("error while getting custom MAC config for port %q from "+
			"default-network's network-attachment: %v", portName, err)
	} else if networks != nil && networks[0].MacRequest != "" {
		klog.V(5).Infof("Pod %s/%s requested custom MAC: %s", pod.Namespace, pod.Name, networks[0].MacRequest)
		addressStr = networks[0].MacRequest + " dynamic"
	}
	out, stderr, err = util.RunOVNNbctl(
		"--", "--may-exist", "lsp-add", logicalSwitch, portName,
		"--", "lsp-set-addresses", portName, addressStr,
		"--", "set", "logical_switch_port", portName, "external-ids:namespace="+pod.Namespace,
		"external-ids:logical_switch="+logicalSwitch, "external-ids:pod=true")
	if err != nil {
		return fmt.Errorf("Error while creating logical port %s stdout: %q, stderr: %q (%v)",
			portName, out, stderr, err)
	}

	oc.logicalPortCache[portName] = logicalSwitch

	gatewayIPnet, _ := util.GetNodeWellKnownAddresses(nodeSubnet)

	podMac, podIP, err := waitForPodAddresses(portName)
	if err != nil {
		return err
	}

	podCIDR := &net.IPNet{IP: podIP, Mask: gatewayIPnet.Mask}

	// now set the port security for the logical switch port
	out, stderr, err = util.RunOVNNbctl("lsp-set-port-security", portName,
		fmt.Sprintf("%s %s", podMac, podCIDR))
	if err != nil {
		return fmt.Errorf("error while setting port security for logical port %s "+
			"stdout: %q, stderr: %q (%v)", portName, out, stderr, err)
	}

	routes, gatewayIP, err := getRoutesGatewayIP(pod, gatewayIPnet)
	if err != nil {
		return err
	}
	marshalledAnnotation, err := util.MarshalPodAnnotation(&util.PodAnnotation{
		IP:     podCIDR,
		MAC:    podMac,
		GW:     gatewayIP,
		Routes: routes,
	})
	if err != nil {
		return fmt.Errorf("error creating pod network annotation: %v", err)
	}

	// Enforce the default deny multicast policy
	if oc.multicastSupport {
		if err := oc.podAddDefaultDenyMulticastPolicy(portName); err != nil {
			return err
		}
	}

	if err := oc.addPodToNamespace(pod.Namespace, podIP, portName); err != nil {
		return err
	}

<<<<<<< HEAD
	logrus.Debugf("Annotation values: ip=%s ; mac=%s ; gw=%s\nAnnotation=%s",
		podCIDR, podMac, gatewayIPnet, marshalledAnnotation)
=======
	klog.V(5).Infof("Annotation values: ip=%s ; mac=%s ; gw=%s\nAnnotation=%s",
		podCIDR, podMac, gatewayIP, marshalledAnnotation)
>>>>>>> 4c22af99
	err = oc.kube.SetAnnotationsOnPod(pod, marshalledAnnotation)
	if err != nil {
		return fmt.Errorf("failed to set annotation on pod %s - %v", pod.Name, err)
	}

	// observe the pod creation latency metric.
	recordPodCreated(pod)

	return nil
}<|MERGE_RESOLUTION|>--- conflicted
+++ resolved
@@ -371,13 +371,8 @@
 		return err
 	}
 
-<<<<<<< HEAD
-	logrus.Debugf("Annotation values: ip=%s ; mac=%s ; gw=%s\nAnnotation=%s",
-		podCIDR, podMac, gatewayIPnet, marshalledAnnotation)
-=======
 	klog.V(5).Infof("Annotation values: ip=%s ; mac=%s ; gw=%s\nAnnotation=%s",
 		podCIDR, podMac, gatewayIP, marshalledAnnotation)
->>>>>>> 4c22af99
 	err = oc.kube.SetAnnotationsOnPod(pod, marshalledAnnotation)
 	if err != nil {
 		return fmt.Errorf("failed to set annotation on pod %s - %v", pod.Name, err)
