--- conflicted
+++ resolved
@@ -555,16 +555,9 @@
 			"-sb-client-privkey=/client/privkey2",
 			"-sb-client-cert=/client/cert2",
 			"-sb-client-cacert=/client/cacert2",
-<<<<<<< HEAD
-			"-init-gateways",
-			"-gateway-interface=eth5",
-			"-gateway-nexthop=1.3.5.6",
-			"-gateway-spare-interface",
-=======
 			"-gateway-mode=spare",
 			"-gateway-interface=eth5",
 			"-gateway-nexthop=1.3.5.6",
->>>>>>> c203bea3
 			"-gateway-vlanid=100",
 			"-nodeport",
 		}
@@ -632,8 +625,6 @@
 		Expect(err).NotTo(HaveOccurred())
 	})
 
-<<<<<<< HEAD
-=======
 	It("overrides config file and defaults with CLI legacy --gateway-spare-interface option", func() {
 		err := ioutil.WriteFile(cfgFile.Name(), []byte(`[gateway]
 mode=shared
@@ -705,7 +696,6 @@
 		Expect(err).NotTo(HaveOccurred())
 		defer os.Remove(kubeCAFile)
 
->>>>>>> c203bea3
 		err = writeTestConfigFile(cfgFile.Name())
 		Expect(err).NotTo(HaveOccurred())
 
