--- conflicted
+++ resolved
@@ -1242,15 +1242,9 @@
 		}
 		klog.SetOutput(&lumberjack.Logger{
 			Filename:   Logging.File,
-<<<<<<< HEAD
-			MaxSize:    100, // megabytes
-			MaxBackups: 5,
-			MaxAge:     5, // days
-=======
 			MaxSize:    Logging.LogFileMaxSize, // megabytes
 			MaxBackups: Logging.LogFileMaxBackups,
 			MaxAge:     Logging.LogFileMaxAge, // days
->>>>>>> 4662d59a
 			Compress:   true,
 		})
 	}
