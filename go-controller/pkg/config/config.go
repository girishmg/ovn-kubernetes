package config

import (
	"fmt"
	"io/ioutil"
	"net"
	"net/url"
	"os"
	"path/filepath"
	"reflect"
	"runtime"
	"strings"

	"github.com/sirupsen/logrus"
	"github.com/urfave/cli"
	gcfg "gopkg.in/gcfg.v1"

	kexec "k8s.io/utils/exec"
)

// The following are global config parameters that other modules may access directly
var (
	// ovn-kubernetes version, to be changed with every release
	Version = "0.3.0"

	// ovn-kubernetes cni config file name
	CNIConfFileName = "10-ovn-kubernetes.conf"

	// Default holds parsed config file parameters and command-line overrides
	Default = DefaultConfig{
		MTU:             1400,
		ConntrackZone:   64000,
		EncapType:       "geneve",
		EncapIP:         "",
		InactivityProbe: 100000,
	}

	// Logging holds logging-related parsed config file parameters and command-line overrides
	Logging = LoggingConfig{
		File:  "", // do not log to a file by default
		Level: 4,
	}

	// CNI holds CNI-related parsed config file parameters and command-line overrides
	CNI = CNIConfig{
		ConfDir:         "/etc/cni/net.d",
		Plugin:          "ovn-k8s-cni-overlay",
		WinHNSNetworkID: "",
	}

	// Kubernetes holds Kubernetes-related parsed config file parameters and command-line overrides
	Kubernetes = KubernetesConfig{
		APIServer:          "http://localhost:8080",
		ServiceCIDR:        "172.16.1.0/24",
		OVNConfigNamespace: "ovn-kubernetes",
	}

	// OvnNorth holds northbound OVN database client and server authentication and location details
	OvnNorth OvnAuthConfig

	// OvnSouth holds southbound OVN database client and server authentication and location details
	OvnSouth OvnAuthConfig

	// Gateway holds node gateway-related parsed config file parameters and command-line overrides
	Gateway GatewayConfig
)

const (
	kubeServiceAccountPath       string = "/var/run/secrets/kubernetes.io/serviceaccount/"
	kubeServiceAccountFileToken  string = "token"
	kubeServiceAccountFileCACert string = "ca.crt"
)

// DefaultConfig holds parsed config file parameters and command-line overrides
type DefaultConfig struct {
	// MTU value used for the overlay networks.
	MTU int `gcfg:"mtu"`
	// ConntrackZone affects only the gateway nodes, This value is used to track connections
	// that are initiated from the pods so that the reverse connections go back to the pods.
	// This represents the conntrack zone used for the conntrack flow rules.
	ConntrackZone int `gcfg:"conntrack-zone"`
	// EncapType value defines the encapsulation protocol to use to transmit packets between
	// hypervisors. By default the value is 'geneve'
	EncapType string `gcfg:"encap-type"`
	// The IP address of the encapsulation endpoint. If not specified, the IP address the
	// NodeName resolves to will be used
	EncapIP string `gcfg:"encap-ip"`
	// Maximum number of milliseconds of idle time on connection that
	// ovn-controller waits before it will send a connection health probe.
	InactivityProbe int `gcfg:"inactivity-probe"`
}

// LoggingConfig holds logging-related parsed config file parameters and command-line overrides
type LoggingConfig struct {
	// File is the path of the file to log to
	File string `gcfg:"logfile"`
	// Level is the logging verbosity level
	Level int `gcfg:"loglevel"`
}

// CNIConfig holds CNI-related parsed config file parameters and command-line overrides
type CNIConfig struct {
	// ConfDir specifies the CNI config directory in which to write the overlay CNI config file
	ConfDir string `gcfg:"conf-dir"`
	// Plugin specifies the name of the CNI plugin
	Plugin string `gcfg:"plugin"`
	// Windows ONLY, specifies the ID of the HNS Network to which the containers will be attached
	WinHNSNetworkID string `gcfg:"win-hnsnetwork-id"`
}

// KubernetesConfig holds Kubernetes-related parsed config file parameters and command-line overrides
type KubernetesConfig struct {
	Kubeconfig         string `gcfg:"kubeconfig"`
	CACert             string `gcfg:"cacert"`
	APIServer          string `gcfg:"apiserver"`
	Token              string `gcfg:"token"`
	ServiceCIDR        string `gcfg:"service-cidr"`
	OVNConfigNamespace string `gcfg:"ovn-config-namespace"`
}

// GatewayMode holds the node gateway mode
type GatewayMode string

const (
	// GatewayModeDisabled indicates the node gateway mode is disabled
	GatewayModeDisabled GatewayMode = ""
	// GatewayModeShared indicates OVN shares a gateway interface with the node
	GatewayModeShared GatewayMode = "shared"
	// GatewayModeSpare indicates OVN claims a spare interfaface for the gateway
	GatewayModeSpare GatewayMode = "spare"
<<<<<<< HEAD
	// GatewayModeLocalnet indicates OVN creates a local NAT-ed interface for the gateway
	GatewayModeLocalnet GatewayMode = "localnet"
=======
	// GatewayModeLocal indicates OVN creates a local NAT-ed interface for the gateway
	GatewayModeLocal GatewayMode = "local"
>>>>>>> c203bea3
)

// GatewayConfig holds node gateway-related parsed config file parameters and command-line overrides
type GatewayConfig struct {
<<<<<<< HEAD
	Mode           GatewayMode `gcfg:"mode"`
	Interface      string      `gcfg:"interface"`
	NextHop        string      `gcfg:"next-hop"`
	VLANID         uint        `gcfg:"vlan-id"`
	NodeportEnable bool        `gcfg:"nodeport"`
=======
	// Mode is the gateway mode; if may be either empty (disabled), "shared", "spare", or "local"
	Mode GatewayMode `gcfg:"mode"`
	// Interface is the network interface to use for the gateway in "shared" or "spare" mode
	Interface string `gcfg:"interface"`
	// NextHop is the gateway IP address of Interface; will be autodetected if not given
	NextHop string `gcfg:"next-hop"`
	// VLANID is the option VLAN tag to apply to gateway traffic for "shared" or "spare" modes
	VLANID uint `gcfg:"vlan-id"`
	// NodeportEnable sets whether to provide Kubernetes NodePort service or not
	NodeportEnable bool `gcfg:"nodeport"`
>>>>>>> c203bea3
}

// OvnAuthConfig holds client authentication and location details for
// an OVN database (either northbound or southbound)
type OvnAuthConfig struct {
	// e.g: "ssl:192.168.1.2:6641,ssl:192.168.1.2:6642"
	Address string `gcfg:"address"`
	PrivKey string `gcfg:"client-privkey"`
	Cert    string `gcfg:"client-cert"`
	CACert  string `gcfg:"client-cacert"`
	Scheme  OvnDBScheme

	northbound bool
	externalID string // ovn-nb or ovn-remote

	exec kexec.Interface
}

// OvnDBScheme describes the OVN database connection transport method
type OvnDBScheme string

const (
	// OvnDBSchemeSSL specifies SSL as the OVN database transport method
	OvnDBSchemeSSL OvnDBScheme = "ssl"
	// OvnDBSchemeTCP specifies TCP as the OVN database transport method
	OvnDBSchemeTCP OvnDBScheme = "tcp"
	// OvnDBSchemeUnix specifies Unix domains sockets as the OVN database transport method
	OvnDBSchemeUnix OvnDBScheme = "unix"
)

// Config is used to read the structured config file and to cache config in testcases
type config struct {
	Default    DefaultConfig
	Logging    LoggingConfig
	CNI        CNIConfig
	Kubernetes KubernetesConfig
	OvnNorth   OvnAuthConfig
	OvnSouth   OvnAuthConfig
	Gateway    GatewayConfig
}

var (
	savedDefault    DefaultConfig
	savedLogging    LoggingConfig
	savedCNI        CNIConfig
	savedKubernetes KubernetesConfig
	savedOvnNorth   OvnAuthConfig
	savedOvnSouth   OvnAuthConfig
	savedGateway    GatewayConfig

	// legacy service-cluster-ip-range CLI option
	serviceClusterIPRange string
	// legacy init-gateways CLI option
	initGateways bool
	// legacy gateway-spare-interface CLI option
	gatewaySpareInterface bool
	// legacy gateway-local CLI option
	gatewayLocal bool
)

func init() {
	// Cache original default config values so they can be restored by testcases
	savedDefault = Default
	savedLogging = Logging
	savedCNI = CNI
	savedKubernetes = Kubernetes
	savedOvnNorth = OvnNorth
	savedOvnSouth = OvnSouth
	savedGateway = Gateway
	Flags = append(Flags, CommonFlags...)
	Flags = append(Flags, K8sFlags...)
	Flags = append(Flags, OvnNBFlags...)
	Flags = append(Flags, OvnSBFlags...)
	Flags = append(Flags, OVNGatewayFlags...)
}

// RestoreDefaultConfig restores default config values. Used by testcases to
// provide a pristine environment between tests.
func RestoreDefaultConfig() {
	Default = savedDefault
	Logging = savedLogging
	CNI = savedCNI
	Kubernetes = savedKubernetes
	OvnNorth = savedOvnNorth
	OvnSouth = savedOvnSouth
	Gateway = savedGateway
}

// copy members of struct 'src' into the corresponding field in struct 'dst'
// if the field in 'src' is a non-zero int or a non-zero-length string. This
// function should be called with pointers to structs.
func overrideFields(dst, src interface{}) {
	dstStruct := reflect.ValueOf(dst).Elem()
	srcStruct := reflect.ValueOf(src).Elem()
	if dstStruct.Kind() != srcStruct.Kind() || dstStruct.Kind() != reflect.Struct {
		panic("mismatched value types")
	}
	if dstStruct.NumField() != srcStruct.NumField() {
		panic("mismatched struct types")
	}

	// Iterate over each field in dst/src Type so we can get the tags,
	// and use the field name to retrieve the field's actual value from
	// the dst/src instance
	var handled bool
	dstType := reflect.TypeOf(dst).Elem()
	for i := 0; i < dstType.NumField(); i++ {
		structField := dstType.Field(i)
		// Ignore private internal fields; we only care about overriding
		// 'gcfg' tagged fields read from CLI or the config file
		if _, ok := structField.Tag.Lookup("gcfg"); !ok {
			continue
		}
		handled = true

		dstField := dstStruct.FieldByName(structField.Name)
		srcField := srcStruct.FieldByName(structField.Name)
		if !dstField.IsValid() || !srcField.IsValid() {
			panic(fmt.Sprintf("invalid struct %q field %q",
				dstType.Name(), structField.Name))
		}
		if dstField.Kind() != srcField.Kind() {
			panic(fmt.Sprintf("mismatched struct %q fields %q",
				dstType.Name(), structField.Name))
		}
		switch srcField.Kind() {
		case reflect.String:
			if srcField.String() != "" {
				dstField.Set(srcField)
			}
		case reflect.Int:
			if srcField.Int() != 0 {
				dstField.Set(srcField)
			}
		case reflect.Uint:
			if srcField.Uint() != 0 {
				dstField.Set(srcField)
			}
		case reflect.Bool:
			if srcField.Bool() {
				dstField.Set(srcField)
			}
		default:
			panic(fmt.Sprintf("unhandled struct %q field %q type %v",
				dstType.Name(), structField.Name, srcField.Kind()))
		}
	}
	if !handled {
		// No tags found in the struct so we don't know how to override
		panic(fmt.Sprintf("failed to find 'gcfg' tags in struct %q", dstType.Name()))
	}
}

var cliConfig config

//CommonFlags capture general options.
var CommonFlags = []cli.Flag{
	// Mode flags
	cli.StringFlag{
		Name:  "init-master",
		Usage: "initialize master, requires the hostname as argument",
	},
	cli.StringFlag{
		Name:  "init-node",
		Usage: "initialize node, requires the name that node is registered with in kubernetes cluster",
	},
	cli.StringFlag{
		Name:  "cleanup-node",
		Usage: "cleanup node, requires the name that node is registered with in kubernetes cluster",
	},
	cli.StringFlag{
		Name:  "pidfile",
		Usage: "Name of file that will hold the ovnkube pid (optional)",
	},
	cli.StringFlag{
		Name:  "config-file",
		Usage: "configuration file path (default: /etc/openvswitch/ovn_k8s.conf)",
	},
	cli.IntFlag{
		Name:        "mtu",
		Usage:       "MTU value used for the overlay networks (default: 1400)",
		Destination: &cliConfig.Default.MTU,
	},
	cli.IntFlag{
		Name:        "conntrack-zone",
		Usage:       "For gateway nodes, the conntrack zone used for conntrack flow rules (default: 64000)",
		Destination: &cliConfig.Default.ConntrackZone,
	},
	cli.StringFlag{
		Name:        "encap-type",
		Usage:       "The encapsulation protocol to use to transmit packets between hypervisors (default: geneve)",
		Destination: &cliConfig.Default.EncapType,
	},
	cli.StringFlag{
		Name:        "encap-ip",
		Usage:       "The IP address of the encapsulation endpoint (default: Node IP address resolved from Node hostname)",
		Destination: &cliConfig.Default.EncapIP,
	},
	cli.IntFlag{
		Name: "inactivity-probe",
		Usage: "Maximum number of milliseconds of idle time on " +
			"connection for ovn-controller before it sends a inactivity probe",
		Destination: &cliConfig.Default.InactivityProbe,
	},

	// Logging options
	cli.IntFlag{
		Name:        "loglevel",
		Usage:       "log verbosity and level: 5=debug, 4=info, 3=warn, 2=error, 1=fatal (default: 4)",
		Destination: &cliConfig.Logging.Level,
	},
	cli.StringFlag{
		Name:        "logfile",
		Usage:       "path of a file to direct log output to",
		Destination: &cliConfig.Logging.File,
	},
}

// K8sFlags capture Kubernetes-related options
var K8sFlags = []cli.Flag{
	cli.StringFlag{
		Name:  "cluster-subnet",
		Value: "11.11.0.0/16",
		Usage: "A comma separated set of IP subnets and the associated" +
			"hostsubnetlengths to use for the cluster (eg, \"10.128.0.0/14/23,10.0.0.0/14/23\"). " +
			"Each entry is given in the form IP address/subnet mask/hostsubnetlength, " +
			"the hostsubnetlength is optional and if unspecified defaults to 24. The " +
			"hostsubnetlength defines how many IP addresses are dedicated to each node.",
	},
	// CNI options
	cli.StringFlag{
		Name:        "cni-conf-dir",
		Usage:       "the CNI config directory in which to write the overlay CNI config file (default: /etc/cni/net.d)",
		Destination: &cliConfig.CNI.ConfDir,
	},
	cli.StringFlag{
		Name:        "cni-plugin",
		Usage:       "the name of the CNI plugin (default: ovn-k8s-cni-overlay)",
		Destination: &cliConfig.CNI.Plugin,
	},
	cli.StringFlag{
		Name:        "win-hnsnetwork-id",
		Usage:       "the ID of the HNS network to which containers will be attached (default: not set)",
		Destination: &cliConfig.CNI.WinHNSNetworkID,
	},
	cli.StringFlag{
		Name:        "service-cluster-ip-range",
		Usage:       "Deprecated alias for k8s-service-cidr.",
		Destination: &serviceClusterIPRange,
	},
	cli.StringFlag{
		Name: "k8s-service-cidr",
		Usage: "A CIDR notation IP range from which k8s assigns " +
			"service cluster IPs. This should be the same as the one " +
			"provided for kube-apiserver \"-service-cluster-ip-range\" " +
			"option. (default: 172.16.1.0/24)",
		Destination: &cliConfig.Kubernetes.ServiceCIDR,
	},
	cli.StringFlag{
		Name:        "k8s-kubeconfig",
		Usage:       "absolute path to the Kubernetes kubeconfig file (not required if the --k8s-apiserver, --k8s-ca-cert, and --k8s-token are given)",
		Destination: &cliConfig.Kubernetes.Kubeconfig,
	},
	cli.StringFlag{
		Name:        "k8s-apiserver",
		Usage:       "URL of the Kubernetes API server (not required if --k8s-kubeconfig is given) (default: http://localhost:8443)",
		Destination: &cliConfig.Kubernetes.APIServer,
	},
	cli.StringFlag{
		Name:        "k8s-cacert",
		Usage:       "the absolute path to the Kubernetes API CA certificate (not required if --k8s-kubeconfig is given)",
		Destination: &cliConfig.Kubernetes.CACert,
	},
	cli.StringFlag{
		Name:        "k8s-token",
		Usage:       "the Kubernetes API authentication token (not required if --k8s-kubeconfig is given)",
		Destination: &cliConfig.Kubernetes.Token,
	},
	cli.StringFlag{
		Name:        "ovn-config-namespace",
		Usage:       "specify a namespace which will contain services to config the OVN databases",
		Destination: &cliConfig.Kubernetes.OVNConfigNamespace,
	},
}

// OvnNBFlags capture OVN northbound database options
var OvnNBFlags = []cli.Flag{
	cli.StringFlag{
		Name: "nb-address",
		Usage: "IP address and port of the OVN northbound API " +
			"(eg, ssl://1.2.3.4:6641,ssl://1.2.3.5:6642).  Leave empty to " +
			"use a local unix socket.",
		Destination: &cliConfig.OvnNorth.Address,
	},
	cli.StringFlag{
		Name:        "nb-client-privkey",
		Usage:       "Private key that the client should use for talking to the OVN database.  Leave empty to use local unix socket. (default: /etc/openvswitch/ovnnb-privkey.pem)",
		Destination: &cliConfig.OvnNorth.PrivKey,
	},
	cli.StringFlag{
		Name:        "nb-client-cert",
		Usage:       "Client certificate that the client should use for talking to the OVN database.  Leave empty to use local unix socket. (default: /etc/openvswitch/ovnnb-cert.pem)",
		Destination: &cliConfig.OvnNorth.Cert,
	},
	cli.StringFlag{
		Name:        "nb-client-cacert",
		Usage:       "CA certificate that the client should use for talking to the OVN database.  Leave empty to use local unix socket. (default: /etc/openvswitch/ovnnb-ca.cert)",
		Destination: &cliConfig.OvnNorth.CACert,
	},
}

//OvnSBFlags capture OVN southbound database options
var OvnSBFlags = []cli.Flag{
	cli.StringFlag{
		Name: "sb-address",
		Usage: "IP address and port of the OVN southbound API " +
			"(eg, ssl://1.2.3.4:6642,ssl://1.2.3.5:6642).  " +
			"Leave empty to use a local unix socket.",
		Destination: &cliConfig.OvnSouth.Address,
	},
	cli.StringFlag{
		Name:        "sb-client-privkey",
		Usage:       "Private key that the client should use for talking to the OVN database.  Leave empty to use local unix socket. (default: /etc/openvswitch/ovnsb-privkey.pem)",
		Destination: &cliConfig.OvnSouth.PrivKey,
	},
	cli.StringFlag{
		Name:        "sb-client-cert",
		Usage:       "Client certificate that the client should use for talking to the OVN database.  Leave empty to use local unix socket. (default: /etc/openvswitch/ovnsb-cert.pem)",
		Destination: &cliConfig.OvnSouth.Cert,
	},
	cli.StringFlag{
		Name:        "sb-client-cacert",
		Usage:       "CA certificate that the client should use for talking to the OVN database.  Leave empty to use local unix socket. (default: /etc/openvswitch/ovnsb-ca.cert)",
		Destination: &cliConfig.OvnSouth.CACert,
	},
}

//OVNGatewayFlags capture L3 Gateway related flags
var OVNGatewayFlags = []cli.Flag{
	cli.StringFlag{
		Name: "gateway-mode",
		Usage: "Sets the cluster gateway mode. One of \"shared\", \"spare\", " +
			"or \"local\". If not given gateway functionality is disabled.",
	},
	cli.StringFlag{
		Name: "gateway-interface",
		Usage: "The interface in minions that will be the gateway interface. " +
			"If none specified, then the node's interface on which the " +
			"default gateway is configured will be used as the gateway " +
			"interface. Only useful with \"init-gateways\"",
		Destination: &cliConfig.Gateway.Interface,
	},
	cli.StringFlag{
		Name: "gateway-nexthop",
		Usage: "The external default gateway which is used as a next hop by " +
			"OVN gateway.  This is many times just the default gateway " +
			"of the node in question. If not specified, the default gateway" +
			"configured in the node is used. Only useful with " +
			"\"init-gateways\"",
		Destination: &cliConfig.Gateway.NextHop,
<<<<<<< HEAD
	},
	cli.BoolFlag{
		Name: "gateway-spare-interface",
		Usage: "If true, assumes that \"gateway-interface\" provided can be " +
			"exclusively used for the OVN gateway.  When true, only OVN" +
			"related traffic can flow through this interface",
	},
	cli.BoolFlag{
		Name: "gateway-local",
		Usage: "If true, creates a local gateway (br-local) to let traffic reach " +
			"host network and also exit host with iptables NAT",
=======
>>>>>>> c203bea3
	},
	cli.UintFlag{
		Name: "gateway-vlanid",
		Usage: "The VLAN on which the external network is available. " +
			"Valid only for Shared or Spare Gateway interface mode.",
		Destination: &cliConfig.Gateway.VLANID,
<<<<<<< HEAD
	},
	cli.BoolFlag{
		Name:        "nodeport",
		Usage:       "Setup nodeport based ingress on gateways.",
		Destination: &cliConfig.Gateway.NodeportEnable,
=======
	},
	cli.BoolFlag{
		Name:        "nodeport",
		Usage:       "Setup nodeport based ingress on gateways.",
		Destination: &cliConfig.Gateway.NodeportEnable,
	},

	// Deprecated CLI options
	cli.BoolFlag{
		Name:        "init-gateways",
		Usage:       "DEPRECATED; use --gateway-mode instead",
		Destination: &initGateways,
	},
	cli.BoolFlag{
		Name:        "gateway-spare-interface",
		Usage:       "DEPRECATED; use --gateway-mode instead",
		Destination: &gatewaySpareInterface,
	},
	cli.BoolFlag{
		Name:        "gateway-local",
		Usage:       "DEPRECATED; use --gateway-mode instead",
		Destination: &gatewayLocal,
>>>>>>> c203bea3
	},
}

// Flags are general command-line flags. Apps should add these flags to their
// own urfave/cli flags and call InitConfig() early in the application.
var Flags []cli.Flag

// Defaults are a set of flags to indicate which options should be read from
// ovs-vsctl and used as default values if option is not found via the config
// file or command-line
type Defaults struct {
	OvnNorthAddress bool
	K8sAPIServer    bool
	K8sToken        bool
	K8sCert         bool
}

const (
	ovsVsctlCommand = "ovs-vsctl"
)

// Can't use pkg/ovs or pkg/util here because those package import this one
func rawExec(exec kexec.Interface, cmd string, args ...string) (string, error) {
	cmdPath, err := exec.LookPath(cmd)
	if err != nil {
		return "", err
	}

	logrus.Debugf("exec: %s %s", cmdPath, strings.Join(args, " "))
	out, err := exec.Command(cmdPath, args...).CombinedOutput()
	if err != nil {
		logrus.Debugf("exec: %s %s => %v", cmdPath, strings.Join(args, " "), err)
		return "", err
	}
	return strings.TrimSpace(string(out)), nil
}

// Can't use pkg/ovs or pkg/util here because those package import this one
func runOVSVsctl(exec kexec.Interface, args ...string) (string, error) {
	newArgs := append([]string{"--timeout=15"}, args...)
	out, err := rawExec(exec, ovsVsctlCommand, newArgs...)
	if err != nil {
		return "", err
	}
	return strings.Trim(strings.TrimSpace(out), "\""), nil
}

func getOVSExternalID(exec kexec.Interface, name string) string {
	out, err := runOVSVsctl(exec,
		"--if-exists",
		"get",
		"Open_vSwitch",
		".",
		"external_ids:"+name)
	if err != nil {
		logrus.Debugf("failed to get OVS external_id %s: %v\n\t%s", name, err, out)
		return ""
	}
	return out
}

func setOVSExternalID(exec kexec.Interface, key, value string) error {
	out, err := runOVSVsctl(exec,
		"set",
		"Open_vSwitch",
		".",
		fmt.Sprintf("external_ids:%s=%s", key, value))
	if err != nil {
		return fmt.Errorf("Error setting OVS external ID '%s=%s': %v\n  %q", key, value, err, out)
	}
	return nil
}

func buildKubernetesConfig(exec kexec.Interface, cli, file *config, saPath string, defaults *Defaults) error {
	// token adn ca.crt may be from files mounted in container.
	var saConfig KubernetesConfig
	if data, err := ioutil.ReadFile(filepath.Join(saPath, kubeServiceAccountFileToken)); err == nil {
		saConfig.Token = string(data)
	}
	if _, err2 := os.Stat(filepath.Join(saPath, kubeServiceAccountFileCACert)); err2 == nil {
		saConfig.CACert = filepath.Join(saPath, kubeServiceAccountFileCACert)
	}
	overrideFields(&Kubernetes, &saConfig)

	// Grab default values from OVS external IDs
	if defaults.K8sAPIServer {
		Kubernetes.APIServer = getOVSExternalID(exec, "k8s-api-server")
	}
	if defaults.K8sToken {
		Kubernetes.Token = getOVSExternalID(exec, "k8s-api-token")
	}
	if defaults.K8sCert {
		Kubernetes.CACert = getOVSExternalID(exec, "k8s-ca-certificate")
	}

	// values for token, cacert, kubeconfig, api-server may be found in several places.
	// Take the first found when looking in this order: command line options, config file,
	// environment variables, service account files

	envConfig := KubernetesConfig{
		Kubeconfig: os.Getenv("KUBECONFIG"),
		CACert:     os.Getenv("K8S_CACERT"),
		APIServer:  os.Getenv("K8S_APISERVER"),
		Token:      os.Getenv("K8S_TOKEN"),
	}
	overrideFields(&Kubernetes, &envConfig)

	// Copy config file values over default values
	overrideFields(&Kubernetes, &file.Kubernetes)
	// And CLI overrides over config file and default values
	overrideFields(&Kubernetes, &cli.Kubernetes)

	if Kubernetes.Kubeconfig != "" && !pathExists(Kubernetes.Kubeconfig) {
		return fmt.Errorf("kubernetes kubeconfig file %q not found", Kubernetes.Kubeconfig)
	}
	if Kubernetes.CACert != "" && !pathExists(Kubernetes.CACert) {
		return fmt.Errorf("kubernetes CA certificate file %q not found", Kubernetes.CACert)
	}

	url, err := url.Parse(Kubernetes.APIServer)
	if err != nil {
		return fmt.Errorf("kubernetes API server address %q invalid: %v", Kubernetes.APIServer, err)
	} else if url.Scheme != "https" && url.Scheme != "http" {
		return fmt.Errorf("kubernetes API server URL scheme %q invalid", url.Scheme)
	}

	// Legacy service-cluster-ip-range CLI option overrides config file or --k8s-service-cidr
	if serviceClusterIPRange != "" {
		Kubernetes.ServiceCIDR = serviceClusterIPRange
	}
	if Kubernetes.ServiceCIDR == "" {
		return fmt.Errorf("kubernetes service-cidr is required")
	} else if _, _, err := net.ParseCIDR(Kubernetes.ServiceCIDR); err != nil {
		return fmt.Errorf("kubernetes service network CIDR %q invalid: %v", Kubernetes.ServiceCIDR, err)
	}

	return nil
}

func buildGatewayConfig(ctx *cli.Context, cli, file *config) error {
	// Copy config file values over default values
	overrideFields(&Gateway, &file.Gateway)

<<<<<<< HEAD
	// And CLI overrides over config file and default values
	if ctx.Bool("init-gateways") {
		cli.Gateway.Mode = GatewayModeShared
		if ctx.Bool("gateway-spare-interface") {
			cli.Gateway.Mode = GatewayModeSpare
		} else if ctx.Bool("gateway-local") {
			cli.Gateway.Mode = GatewayModeLocalnet
		}
	}
	overrideFields(&Gateway, &cli.Gateway)

=======
	cli.Gateway.Mode = GatewayMode(ctx.String("gateway-mode"))
	if cli.Gateway.Mode == GatewayModeDisabled {
		// Handle legacy CLI options
		if ctx.Bool("init-gateways") {
			cli.Gateway.Mode = GatewayModeShared
			if ctx.Bool("gateway-spare-interface") {
				cli.Gateway.Mode = GatewayModeSpare
			} else if ctx.Bool("gateway-local") {
				cli.Gateway.Mode = GatewayModeLocal
			}
		}
	}
	// And CLI overrides over config file and default values
	overrideFields(&Gateway, &cli.Gateway)

	if Gateway.Mode != GatewayModeDisabled {
		validModes := []string{string(GatewayModeShared), string(GatewayModeSpare), string(GatewayModeLocal)}
		var found bool
		for _, mode := range validModes {
			if string(Gateway.Mode) == mode {
				found = true
				break
			}
		}
		if !found {
			return fmt.Errorf("invalid gateway mode %q: expect one of %s", string(Gateway.Mode), strings.Join(validModes, ","))
		}
	}

>>>>>>> c203bea3
	// Options are only valid if Mode is not disabled
	if Gateway.Mode == GatewayModeDisabled {
		if Gateway.Interface != "" {
			return fmt.Errorf("gateway interface option %q not allowed when gateway is disabled", Gateway.Interface)
		}
		if Gateway.NextHop != "" {
			return fmt.Errorf("gateway next-hop option %q not allowed when gateway is disabled", Gateway.NextHop)
		}
		if Gateway.VLANID != 0 {
			return fmt.Errorf("gateway VLAN ID option '%d' not allowed when gateway is disabled", Gateway.VLANID)
		}
<<<<<<< HEAD
		if Gateway.NodeportEnable {
			return fmt.Errorf("gateway nodeport enable option not allowed when gateway is disabled")
		}
=======
>>>>>>> c203bea3
	}
	return nil
}

// getConfigFilePath returns config file path and 'true' if the config file is
// the fallback path (eg not given by the user), 'false' if given explicitly
// by the user
func getConfigFilePath(ctx *cli.Context) (string, bool) {
	configFile := ctx.String("config-file")
	if configFile != "" {
		return configFile, false
	}

	// Linux default
	if runtime.GOOS != "windows" {
		return filepath.Join("/etc", "openvswitch", "ovn_k8s.conf"), true
	}

	// Windows default
	return filepath.Join(os.Getenv("OVS_SYSCONFDIR"), "ovn_k8s.conf"), true
}

// InitConfig reads the config file and common command-line options and
// constructs the global config object from them. It returns the config file
// path (if explicitly specified) or an error
func InitConfig(ctx *cli.Context, exec kexec.Interface, defaults *Defaults) (string, error) {
	return initConfigWithPath(ctx, exec, kubeServiceAccountPath, defaults)
}

// InitConfigSa reads the config file and common command-line options and
// constructs the global config object from them. It passes the service account directory.
// It returns the config file path (if explicitly specified) or an error
func InitConfigSa(ctx *cli.Context, exec kexec.Interface, saPath string, defaults *Defaults) (string, error) {
	return initConfigWithPath(ctx, exec, saPath, defaults)
}

// initConfigWithPath reads the given config file (or if empty, reads the config file
// specified by command-line arguments, or empty, the default config file) and
// common command-line options and constructs the global config object from
// them. It returns the config file path (if explicitly specified) or an error
func initConfigWithPath(ctx *cli.Context, exec kexec.Interface, saPath string, defaults *Defaults) (string, error) {
	var cfg config
	var retConfigFile string
	var configFile string
	var configFileIsDefault bool

	configFile, configFileIsDefault = getConfigFilePath(ctx)

	logrus.SetOutput(os.Stderr)

	if !configFileIsDefault {
		// Only return explicitly specified config file
		retConfigFile = configFile
	}

	f, err := os.Open(configFile)
	// Failure to find a default config file is not a hard error
	if err != nil && !configFileIsDefault {
		return "", fmt.Errorf("failed to open config file %s: %v", configFile, err)
	}
	if f != nil {
		defer f.Close()

		// Parse ovn-k8s config file.
		if err = gcfg.ReadInto(&cfg, f); err != nil {
			return "", fmt.Errorf("failed to parse config file %s: %v", f.Name(), err)
		}
		logrus.Infof("Parsed config file %s", f.Name())
		logrus.Infof("Parsed config: %+v", cfg)
	}

	if defaults == nil {
		defaults = &Defaults{}
	}

	// Build config that needs no special processing
	overrideFields(&Default, &cfg.Default)
	overrideFields(&Default, &cliConfig.Default)
	overrideFields(&CNI, &cfg.CNI)
	overrideFields(&CNI, &cliConfig.CNI)

	// Logging setup
	overrideFields(&Logging, &cfg.Logging)
	overrideFields(&Logging, &cliConfig.Logging)
	logrus.SetLevel(logrus.Level(Logging.Level))
	if Logging.File != "" {
		var file *os.File
		if _, err = os.Stat(filepath.Dir(Logging.File)); os.IsNotExist(err) {
			dir := filepath.Dir(Logging.File)
			if err = os.MkdirAll(dir, 0755); err != nil {
				logrus.Errorf("failed to create logfile directory %s (%v). Ignoring..", dir, err)
			}
		}
		file, err = os.OpenFile(Logging.File, os.O_CREATE|os.O_APPEND|os.O_WRONLY, 0660)
		if err != nil {
			logrus.Errorf("failed to open logfile %s (%v). Ignoring..", Logging.File, err)
		} else {
			logrus.SetOutput(file)
		}
	}

	if err = buildKubernetesConfig(exec, &cliConfig, &cfg, saPath, defaults); err != nil {
		return "", err
	}

	if err = buildGatewayConfig(ctx, &cliConfig, &cfg); err != nil {
		return "", err
	}

	tmpAuth, err := buildOvnAuth(exec, true, &cliConfig.OvnNorth, &cfg.OvnNorth, defaults.OvnNorthAddress)
	if err != nil {
		return "", err
	}
	OvnNorth = *tmpAuth

	tmpAuth, err = buildOvnAuth(exec, false, &cliConfig.OvnSouth, &cfg.OvnSouth, false)
	if err != nil {
		return "", err
	}
	OvnSouth = *tmpAuth

	logrus.Debugf("Default config: %+v", Default)
	logrus.Debugf("Logging config: %+v", Logging)
	logrus.Debugf("CNI config: %+v", CNI)
	logrus.Debugf("Kubernetes config: %+v", Kubernetes)
	logrus.Debugf("OVN North config: %+v", OvnNorth)
	logrus.Debugf("OVN South config: %+v", OvnSouth)

	return retConfigFile, nil
}

func pathExists(path string) bool {
	_, err := os.Stat(path)
	if err != nil && os.IsNotExist(err) {
		return false
	}
	return true
}

// parseAddress parses an OVN database address, which can be of form
// "ssl:1.2.3.4:6641,ssl:1.2.3.5:6641" or "ssl://1.2.3.4:6641,ssl://1.2.3.5:6641"
// and returns the validated address(es) and the scheme
func parseAddress(urlString string) (string, OvnDBScheme, error) {
	var parsedAddress, scheme string
	var parsedScheme OvnDBScheme

	urlString = strings.Replace(urlString, "//", "", -1)
	for _, ovnAddress := range strings.Split(urlString, ",") {
		splits := strings.Split(ovnAddress, ":")
		if len(splits) != 3 {
			return "", "", fmt.Errorf("Failed to parse OVN address %s", urlString)
		}
		hostPort := splits[1] + ":" + splits[2]

		if scheme == "" {
			scheme = splits[0]
		} else if scheme != splits[0] {
			return "", "", fmt.Errorf("Invalid protocols in OVN address %s",
				urlString)
		}

		host, port, err := net.SplitHostPort(hostPort)
		if err != nil {
			return "", "", fmt.Errorf("failed to parse OVN DB host/port %q: %v",
				hostPort, err)
		}
		ip := net.ParseIP(host)
		if ip == nil {
			return "", "", fmt.Errorf("OVN DB host %q must be an IP address, "+
				"not a DNS name", hostPort)
		}

		if parsedAddress != "" {
			parsedAddress += ","
		}
		parsedAddress += fmt.Sprintf("%s:%s:%s", scheme, host, port)
	}

	switch {
	case scheme == "ssl":
		parsedScheme = OvnDBSchemeSSL
	case scheme == "tcp":
		parsedScheme = OvnDBSchemeTCP
	default:
		return "", "", fmt.Errorf("unknown OVN DB scheme %q", scheme)
	}
	return parsedAddress, parsedScheme, nil
}

// buildOvnAuth returns an OvnAuthConfig object describing the connection to an
// OVN database, given a connection description string and authentication
// details
func buildOvnAuth(exec kexec.Interface, northbound bool, cliAuth, confAuth *OvnAuthConfig, readAddress bool) (*OvnAuthConfig, error) {
	auth := &OvnAuthConfig{
		northbound: northbound,
		exec:       exec,
	}

	var direction string
	if northbound {
		auth.externalID = "ovn-nb"
		direction = "nb"
	} else {
		auth.externalID = "ovn-remote"
		direction = "sb"
	}

	// Determine final address so we know how to set cert/key defaults
	address := cliAuth.Address
	if address == "" {
		address = confAuth.Address
	}
	if address == "" && readAddress {
		address = getOVSExternalID(exec, "ovn-"+direction)
	}
	if strings.HasPrefix(address, "ssl") {
		// Set up default SSL cert/key paths
		auth.CACert = "/etc/openvswitch/ovn" + direction + "-ca.cert"
		auth.PrivKey = "/etc/openvswitch/ovn" + direction + "-privkey.pem"
		auth.Cert = "/etc/openvswitch/ovn" + direction + "-cert.pem"
	}
	// Build the final auth config with overrides from CLI and config file
	overrideFields(auth, confAuth)
	overrideFields(auth, cliAuth)

	if address == "" {
		if auth.PrivKey != "" || auth.Cert != "" || auth.CACert != "" {
			return nil, fmt.Errorf("certificate or key given; perhaps you mean to use the 'ssl' scheme?")
		}
		auth.Scheme = OvnDBSchemeUnix
		return auth, nil
	}

	var err error
	auth.Address, auth.Scheme, err = parseAddress(address)
	if err != nil {
		return nil, err
	}

	switch {
	case auth.Scheme == OvnDBSchemeSSL:
		if auth.PrivKey == "" || auth.Cert == "" || auth.CACert == "" {
			return nil, fmt.Errorf("must specify private key, certificate, and CA certificate for 'ssl' scheme")
		}
	case auth.Scheme == OvnDBSchemeTCP:
		if auth.PrivKey != "" || auth.Cert != "" || auth.CACert != "" {
			return nil, fmt.Errorf("certificate or key given; perhaps you mean to use the 'ssl' scheme?")
		}
	}

	return auth, nil
}

func (a *OvnAuthConfig) ensureCACert() error {
	if pathExists(a.CACert) {
		// CA file exists, nothing to do
		return nil
	}

	// Client can bootstrap the CA from the OVN API.  Use nbctl for both
	// SB and NB since ovn-sbctl only supports --bootstrap-ca-cert from
	// 2.9.90+.
	// FIXME: change back to a.ctlCmd when sbctl supports --bootstrap-ca-cert
	// https://github.com/openvswitch/ovs/pull/226
	args := []string{
		"--db=" + a.GetURL(),
		"--timeout=5",
	}
	if a.Scheme == OvnDBSchemeSSL {
		args = append(args, "--private-key="+a.PrivKey)
		args = append(args, "--certificate="+a.Cert)
		args = append(args, "--bootstrap-ca-cert="+a.CACert)
	}
	args = append(args, "list", "nb_global")
	_, _ = rawExec(a.exec, "ovn-nbctl", args...)
	if _, err := os.Stat(a.CACert); os.IsNotExist(err) {
		logrus.Warnf("bootstrapping %s CA certificate failed", a.CACert)
	}
	return nil
}

// GetURL returns a URL suitable for passing to ovn-northd which describes the
// transport mechanism for connection to the database
func (a *OvnAuthConfig) GetURL() string {
	return a.Address
}

// SetDBAuth sets the authentication configuration and connection method
// for the OVN northbound or southbound database server or client
func (a *OvnAuthConfig) SetDBAuth() error {
	if a.Scheme == OvnDBSchemeUnix {
		// Nothing to do
		return nil
	} else if a.Scheme == OvnDBSchemeSSL {
		// Both server and client SSL schemes require privkey and cert
		if !pathExists(a.PrivKey) {
			return fmt.Errorf("private key file %s not found", a.PrivKey)
		}
		if !pathExists(a.Cert) {
			return fmt.Errorf("certificate file %s not found", a.Cert)
		}
	}

	if a.Scheme == OvnDBSchemeSSL {
		// Client can bootstrap the CA cert from the DB
		if err := a.ensureCACert(); err != nil {
			return err
		}

		// Tell Southbound DB clients (like ovn-controller)
		// which certificates to use to talk to the DB.
		// Must happen *before* setting the "ovn-remote"
		// external-id.
		if !a.northbound {
			out, err := runOVSVsctl(a.exec, "del-ssl")
			if err != nil {
				return fmt.Errorf("error deleting ovs-vsctl SSL "+
					"configuration: %q (%v)", out, err)
			}

			out, err = runOVSVsctl(a.exec, "set-ssl", a.PrivKey, a.Cert, a.CACert)
			if err != nil {
				return fmt.Errorf("error setting client southbound DB SSL options: %v\n  %q", err, out)
			}
		}
	}

	if err := setOVSExternalID(a.exec, a.externalID, "\""+a.GetURL()+"\""); err != nil {
		return err
	}
	return nil
}

func (a *OvnAuthConfig) updateIP(newIP []string, port string) error {
	if a.Address != "" {
		s := strings.Split(a.Address, ":")
		if len(s) != 3 {
			return fmt.Errorf("failed to parse OvnAuthConfig address %q", a.Address)
		}
		var newPort string
		if port != "" {
			newPort = port
		} else {
			newPort = s[2]
		}

		newAddresses := make([]string, 0, len(newIP))
		for _, ipAddress := range newIP {
			newAddresses = append(newAddresses, s[0]+":"+ipAddress+":"+newPort)
		}
		a.Address = strings.Join(newAddresses, ",")
	}
	return nil
}

// UpdateOVNNodeAuth updates the host and URL in ClientAuth
// for both OvnNorth and OvnSouth. It updates them with the new masterIP.
func UpdateOVNNodeAuth(masterIP []string, southboundDBPort, northboundDBPort string) error {
	logrus.Debugf("Update OVN node auth with new master ip: %s", masterIP)
	if err := OvnNorth.updateIP(masterIP, northboundDBPort); err != nil {
		return fmt.Errorf("failed to update OvnNorth ClientAuth URL: %v", err)
	}

	if err := OvnSouth.updateIP(masterIP, southboundDBPort); err != nil {
		return fmt.Errorf("failed to update OvnSouth ClientAuth URL: %v", err)
	}
	return nil
}<|MERGE_RESOLUTION|>--- conflicted
+++ resolved
@@ -128,24 +128,12 @@
 	GatewayModeShared GatewayMode = "shared"
 	// GatewayModeSpare indicates OVN claims a spare interfaface for the gateway
 	GatewayModeSpare GatewayMode = "spare"
-<<<<<<< HEAD
-	// GatewayModeLocalnet indicates OVN creates a local NAT-ed interface for the gateway
-	GatewayModeLocalnet GatewayMode = "localnet"
-=======
 	// GatewayModeLocal indicates OVN creates a local NAT-ed interface for the gateway
 	GatewayModeLocal GatewayMode = "local"
->>>>>>> c203bea3
 )
 
 // GatewayConfig holds node gateway-related parsed config file parameters and command-line overrides
 type GatewayConfig struct {
-<<<<<<< HEAD
-	Mode           GatewayMode `gcfg:"mode"`
-	Interface      string      `gcfg:"interface"`
-	NextHop        string      `gcfg:"next-hop"`
-	VLANID         uint        `gcfg:"vlan-id"`
-	NodeportEnable bool        `gcfg:"nodeport"`
-=======
 	// Mode is the gateway mode; if may be either empty (disabled), "shared", "spare", or "local"
 	Mode GatewayMode `gcfg:"mode"`
 	// Interface is the network interface to use for the gateway in "shared" or "spare" mode
@@ -156,7 +144,6 @@
 	VLANID uint `gcfg:"vlan-id"`
 	// NodeportEnable sets whether to provide Kubernetes NodePort service or not
 	NodeportEnable bool `gcfg:"nodeport"`
->>>>>>> c203bea3
 }
 
 // OvnAuthConfig holds client authentication and location details for
@@ -517,33 +504,12 @@
 			"configured in the node is used. Only useful with " +
 			"\"init-gateways\"",
 		Destination: &cliConfig.Gateway.NextHop,
-<<<<<<< HEAD
-	},
-	cli.BoolFlag{
-		Name: "gateway-spare-interface",
-		Usage: "If true, assumes that \"gateway-interface\" provided can be " +
-			"exclusively used for the OVN gateway.  When true, only OVN" +
-			"related traffic can flow through this interface",
-	},
-	cli.BoolFlag{
-		Name: "gateway-local",
-		Usage: "If true, creates a local gateway (br-local) to let traffic reach " +
-			"host network and also exit host with iptables NAT",
-=======
->>>>>>> c203bea3
 	},
 	cli.UintFlag{
 		Name: "gateway-vlanid",
 		Usage: "The VLAN on which the external network is available. " +
 			"Valid only for Shared or Spare Gateway interface mode.",
 		Destination: &cliConfig.Gateway.VLANID,
-<<<<<<< HEAD
-	},
-	cli.BoolFlag{
-		Name:        "nodeport",
-		Usage:       "Setup nodeport based ingress on gateways.",
-		Destination: &cliConfig.Gateway.NodeportEnable,
-=======
 	},
 	cli.BoolFlag{
 		Name:        "nodeport",
@@ -566,7 +532,6 @@
 		Name:        "gateway-local",
 		Usage:       "DEPRECATED; use --gateway-mode instead",
 		Destination: &gatewayLocal,
->>>>>>> c203bea3
 	},
 }
 
@@ -710,19 +675,6 @@
 	// Copy config file values over default values
 	overrideFields(&Gateway, &file.Gateway)
 
-<<<<<<< HEAD
-	// And CLI overrides over config file and default values
-	if ctx.Bool("init-gateways") {
-		cli.Gateway.Mode = GatewayModeShared
-		if ctx.Bool("gateway-spare-interface") {
-			cli.Gateway.Mode = GatewayModeSpare
-		} else if ctx.Bool("gateway-local") {
-			cli.Gateway.Mode = GatewayModeLocalnet
-		}
-	}
-	overrideFields(&Gateway, &cli.Gateway)
-
-=======
 	cli.Gateway.Mode = GatewayMode(ctx.String("gateway-mode"))
 	if cli.Gateway.Mode == GatewayModeDisabled {
 		// Handle legacy CLI options
@@ -752,7 +704,6 @@
 		}
 	}
 
->>>>>>> c203bea3
 	// Options are only valid if Mode is not disabled
 	if Gateway.Mode == GatewayModeDisabled {
 		if Gateway.Interface != "" {
@@ -764,12 +715,6 @@
 		if Gateway.VLANID != 0 {
 			return fmt.Errorf("gateway VLAN ID option '%d' not allowed when gateway is disabled", Gateway.VLANID)
 		}
-<<<<<<< HEAD
-		if Gateway.NodeportEnable {
-			return fmt.Errorf("gateway nodeport enable option not allowed when gateway is disabled")
-		}
-=======
->>>>>>> c203bea3
 	}
 	return nil
 }
