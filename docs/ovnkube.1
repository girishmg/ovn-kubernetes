.TH OVNKUBE "1" "Jan 2018" "ovn-kubernetes" "OVN-KUBERNETES User Commands"
.SH NAME
ovnkube \- ovn utility
.SH SYNOPSIS
.B ovnkube
[\fI\,OPTION\/\fR]... [\fI\,FILE\/\fR]...
.SH DESCRIPTION
.PP
The ovn utility used to confiugre ovn-kubernetes
.SH GLOBAL OPTIONS
.TP
\fB\--cluster-subnet\fR string
A comma separated set of IP subnets and the associated hostsubnetlengths to use for
the cluster (eg, "10.128.0.0/14/23,10.0.0.0/14/23").  Each entry is given in the form
IP address/subnet mask/hostsubnetlength, the hostsubnetlength is optional and if
unspecified defaults to 24. The hostsubnetlength defines how many IP addresses are
dedicated to each node. (default "11.11.0.0/16")
.TP
\fB\--k8s-service-cidr\fR value
A CIDR notation IP range from which k8s assigns service cluster IPs.
This should be the same as the one provided for kube-apiserver's
\fB\--service-cluster-ip-range\fR option.
.TP
\fB\--init-master\fR string
<<<<<<< HEAD
Initialize master that acts as a controller and watches pods/nodes/services/policies. Requires the hostname as argument.
=======
Initialize master that acts as a controller that watches pods/services/policies. Requires the hostname as argument.
>>>>>>> c203bea3
.TP
\fB\--init-node\fR string
Initialize node, requires the name that node is registered with in kubernetes cluster.
.TP
\fB\--remove-node\fR string
Remove a node from the OVN cluster, requires the name that node is registered
with in kubernetes cluster.
.TP
\fB\--gateway-mode\fR string
On nodes, creates a gateway for traffic to exit the cluster. Set to one of
"shared", "spare", or "local". Shared mode shares the gateway interface with
the OVN logical network. Spare mode takes over the gateway interface for use
with the OVN logical network. Local mode creates a NAT-ed interface for use
with the OVN logical network.
.TP
\fB\--init-gateways\fR
DEPRECATED; use \fB\--gateway-mode\fR instead.
.TP
\fB\--gateway-interface\fR string
The interface in nodes that will be the gateway interface.  If none
specified, then the node's interface on which the default gateway is
configured will be used as the gateway interface. Only useful with
\fB\--gateway-spare-interface\fR
DEPRECATED; use \fB\--gateway-mode\fR instead.
\fB--init-gateways\fR.
.TP
\fB\--gateway-nexthop\fR string
The external default gateway which is used as a next hop by
OVN gateway. This is many times just the default gateway
of the node in question. If not specified, the default gateway
configured in the node is used. Only useful with \fB--init-gateways\fR.
.TP
\fB\--gateway-spare-interface\fR
If true, assumes that "gateway-interface" provided can be exclusively
used for the OVN gateway.  When true, only OVNrelated traffic can flow
through this interface.
.TP
\fB\--gateway-local\fR
DEPRECATED; use \fB\--gateway-mode\fR instead.
.TP
\fB\--nodeport\fR
Setup nodeport based entries in OVN gateways for ingress into the k8s cluster.
By default, it is disabled.
.TP
\fB\--config-file\fR string
Configuration file path.
.TP
\fB\--mtu\fR value
MTU value used for the overlay networks. (default: 0).
.TP
\fB\--conntrack-zone\fR value
For gateway nodes, the conntrack zone used for conntrack flow rules (default: 0).
.TP
\fB\--loglevel\fR int
Log verbosity and level: 5=debug, 4=info, 3=warn, 2=error, 1=fatal (default: 0).
.TP
\fB\--logfile\fR string
Logfile name (with path) for ovnkube to write to.
.TP
\fB\--pidfile\fR string
(Optional) file name that will contain the pid.
.TP
\fB\--cni-conf-dir\fR string
The CNI config directory in which to write the overlay CNI config file.
.TP
\fB\--cni-plugin\fR string
The name of the CNI plugin.
.TP
\fB\--k8s-kubeconfig\fR string
Absolute path to the kubeconfig file (not required if the --k8s-apiserver, --k8s-cacert, and --k8s-token are given).
.TP
\fB\--k8s-apiserver\fR string
URL to the Kubernetes apiserver (default "https://localhost:8443") (not required if --k8s-kubeconfig is given).
.TP
\fB\--k8s-cacert\fR string
The absolute path to the Kubernetes API CA certificate (not required if --k8s-kubeconfig is given).
.TP
\fB\--k8s-token\fR string
The Kubernetes API authentication token (not required if --k8s-kubeconfig is given).
.TP
\fB\--nb-address\fR string
IP address and port of the OVN northbound API (eg, ssl://1.2.3.4:6641). Leave empty to use a local unix socket.
.TP
\fB\--nb-client-privkey\fR string
Private key that the client should use for talking to the OVN database.  Leave empty to use local unix socket.
.TP
\fB\--nb-client-cert\fR string
Client certificate that the client should use for talking to the OVN database.  Leave empty to use local unix socket.
.TP
\fB\--nb-client-cacert\fR string
CA certificate that the client should use for talking to the OVN database.  Leave empty to use local unix socket.
.TP
\fB\--sb-address\fR string
IP address and port of the OVN southbound database (eg, ssl://1.2.3.4:6642).  Leave empty to use a local unix socket.
.TP
\fB\--sb-client-privkey\fR string
Private key that the client should use for talking to the OVN database.  Leave empty to use local unix socket.
.TP
\fB\--sb-client-cert\fR string
Client certificate that the client should use for talking to the OVN database.  Leave empty to use local unix socket.
.TP
\fB\--sb-client-cacert\fR string
CA certificate that the client should use for talking to the OVN database.  Leave empty to use local unix socket.
.TP
\fB\--help\fR, \fB\-h\fR
Show help.
.TP
\fB\--version\fR, \fB\-v\fR
Print the version.

.SH "SEE ALSO"
.BR ovn-k8s-overlay (1),
.BR ovn-kube-util (1),
.BR ovn_k8s (5).

.PP
https://github.com/ovn-org/ovn-kubernetes<|MERGE_RESOLUTION|>--- conflicted
+++ resolved
@@ -22,11 +22,7 @@
 \fB\--service-cluster-ip-range\fR option.
 .TP
 \fB\--init-master\fR string
-<<<<<<< HEAD
 Initialize master that acts as a controller and watches pods/nodes/services/policies. Requires the hostname as argument.
-=======
-Initialize master that acts as a controller that watches pods/services/policies. Requires the hostname as argument.
->>>>>>> c203bea3
 .TP
 \fB\--init-node\fR string
 Initialize node, requires the name that node is registered with in kubernetes cluster.
